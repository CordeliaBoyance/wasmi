[package]
name = "wasmi"
version = "0.16.0"
edition = "2021"
authors = ["Parity Technologies <admin@parity.io>", "Robin Freyler <robin.freyler@gmail.com>"]
license = "MIT/Apache-2.0"
readme = "../README.md"
repository = "https://github.com/paritytech/wasmi"
documentation = "https://paritytech.github.io/wasmi/"
description = "WebAssembly interpreter"
keywords = ["wasm", "webassembly", "bytecode", "interpreter"]
exclude = [ "tests/*", "benches/*" ]

[dependencies]
wasmparser = { version = "0.90", package = "wasmparser-nostd", default-features = false }
<<<<<<< HEAD
wasmi_core = { version = "0.2", path = "../core", default-features = false }
=======
wasmi_core = { version = "0.3", path = "../core", default-features = false }
>>>>>>> b5029d16
spin = { version = "0.9", default-features = false, features = ["mutex", "spin_mutex"] }

[dev-dependencies]
wat = "1"
assert_matches = "1.5"
wast = "44.0"
anyhow = "1.0"
criterion = "0.4.0"

[features]
default = ["std"]
# Use `no-default-features` for a `no_std` build.
std = [
    "wasmi_core/std",
    "wasmparser/std",
    "spin/std",
]

[[bench]]
name = "benches"
harness = false<|MERGE_RESOLUTION|>--- conflicted
+++ resolved
@@ -13,11 +13,7 @@
 
 [dependencies]
 wasmparser = { version = "0.90", package = "wasmparser-nostd", default-features = false }
-<<<<<<< HEAD
-wasmi_core = { version = "0.2", path = "../core", default-features = false }
-=======
 wasmi_core = { version = "0.3", path = "../core", default-features = false }
->>>>>>> b5029d16
 spin = { version = "0.9", default-features = false, features = ["mutex", "spin_mutex"] }
 
 [dev-dependencies]
