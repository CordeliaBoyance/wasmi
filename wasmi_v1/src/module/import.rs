--- conflicted
+++ resolved
@@ -120,13 +120,8 @@
 ///
 /// [`Module`]: [`super::Module`]
 /// [`FuncType`]: [`crate::FuncType`]
-<<<<<<< HEAD
 #[derive(Debug, Copy, Clone, PartialEq, Eq)]
-pub struct FuncTypeIdx(pub(super) u32);
-=======
-#[derive(Debug, Copy, Clone)]
 pub struct FuncTypeIdx(pub(crate) u32);
->>>>>>> b5029d16
 
 impl FuncTypeIdx {
     /// Creates a new [`FuncTypeIdx`] from the given raw `u32` value.
