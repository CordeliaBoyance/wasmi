--- conflicted
+++ resolved
@@ -87,22 +87,10 @@
 }
 
 impl InstructionsBuilder {
-<<<<<<< HEAD
-    /// Resets the [`InstructionsBuilder`] for reuse.
+    /// Resets the [`InstructionsBuilder`] to allow for reuse.
     pub fn reset(&mut self) {
         self.insts.clear();
         self.labels.reset();
-=======
-    /// Resets the [`InstructionsBuilder`] to allow for reuse.
-    pub fn reset(&mut self) {
-        self.insts.clear();
-        self.labels.clear();
-    }
-
-    /// Returns the current instruction pointer as index.
-    pub fn current_pc(&self) -> InstructionIdx {
-        InstructionIdx::from_usize(self.insts.len())
->>>>>>> b5029d16
     }
 
     /// Returns the current instruction pointer as index.
