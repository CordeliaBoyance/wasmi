--- conflicted
+++ resolved
@@ -975,7 +975,12 @@
     ) -> Result<(), TranslationError> {
         self.update_allow_set_local_override(false);
         self.translate_if_reachable(|builder| {
-<<<<<<< HEAD
+            fn make_branch(builder: &mut FunctionBuilder, depth: RelativeDepth) -> IrInstruction {
+                builder
+                    .branching_target(depth.into_u32())
+                    .unconditional_instr()
+            }
+
             let default = RelativeDepth::from_u32(table.default());
             let targets = table
                 .targets()
@@ -988,12 +993,6 @@
                     })
                 })
                 .map(RelativeDepth::from_u32);
-
-            fn make_branch(builder: &mut FunctionBuilder, depth: RelativeDepth) -> IrInstruction {
-                builder
-                    .branching_target(depth.into_u32())
-                    .unconditional_instr()
-            }
 
             let case = builder.providers.pop();
             match case {
@@ -1025,54 +1024,6 @@
                         .unwrap_or_else(|| make_branch(builder, default));
                     builder.push_instr(case);
                 }
-=======
-            fn compute_inst(
-                builder: &mut FuncBuilder,
-                n: usize,
-                depth: RelativeDepth,
-            ) -> Result<Instruction, TranslationError> {
-                match builder.acquire_target(depth.into_u32())? {
-                    AquiredTarget::Branch(label_idx, drop_keep) => {
-                        let dst_pc = builder.try_resolve_label(label_idx, |pc| Reloc::BrTable {
-                            inst_idx: pc,
-                            target_idx: n,
-                        });
-                        Ok(Instruction::Br(Target::new(dst_pc, drop_keep)))
-                    }
-                    AquiredTarget::Return(drop_keep) => Ok(Instruction::Return(drop_keep)),
-                }
-            }
-
-            let default = RelativeDepth::from_u32(table.default());
-            let targets = table
-                .targets()
-                .map(|relative_depth| {
-                    relative_depth.unwrap_or_else(|error| {
-                        panic!(
-                            "encountered unexpected invalid relative depth for `br_table` target: {}",
-                            error,
-                        )
-                    })
-                })
-                .map(RelativeDepth::from_u32);
-
-            let case = builder.value_stack.pop1();
-            debug_assert_eq!(case, ValueType::I32);
-
-            let branches = targets
-                .into_iter()
-                .enumerate()
-                .map(|(n, depth)| compute_inst(builder, n, depth))
-                .collect::<Result<Vec<_>, _>>()?;
-            // We include the default target in `len_branches`.
-            let len_branches = branches.len();
-            let default_branch = compute_inst(builder, len_branches, default)?;
-            builder.inst_builder.push_inst(Instruction::BrTable {
-                len_targets: len_branches + 1,
-            });
-            for branch in branches {
-                builder.inst_builder.push_inst(branch);
->>>>>>> 11b35ae4
             }
             builder.reachable = false;
             Ok(())
@@ -2654,7 +2605,7 @@
 
     /// Translate a Wasm `f32.div` instruction.
     pub fn translate_f32_div(&mut self) -> Result<(), TranslationError> {
-        self.translate_fallible_binary_operation(
+        self.translate_binary_operation(
             make_op!(F32Div),
             make_op!(F32DivImm),
             UntypedValue::f32_div,
@@ -2773,7 +2724,7 @@
 
     /// Translate a Wasm `f64.div` instruction.
     pub fn translate_f64_div(&mut self) -> Result<(), TranslationError> {
-        self.translate_fallible_binary_operation(
+        self.translate_binary_operation(
             make_op!(F64Div),
             make_op!(F64DivImm),
             UntypedValue::f64_div,
