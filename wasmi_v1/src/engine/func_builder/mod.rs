mod control_frame;
mod control_stack;
mod error;
mod inst_builder;
mod inst_result;
mod labels;
mod locals_registry;
mod providers;
mod true_copies;
mod visit;

use self::{
    control_frame::{
        BlockControlFrame,
        ControlFrame,
        ControlFrameKind,
        IfControlFrame,
        IfReachability,
        LoopControlFrame,
        UnreachableControlFrame,
    },
    control_stack::ControlFlowStack,
    inst_builder::InstructionsBuilder,
    locals_registry::LocalsRegistry,
    providers::{ProviderSliceArena, Providers},
    true_copies::TrueCopies,
};
pub use self::{
    error::TranslationError,
    inst_builder::{Instr, RelativeDepth},
    labels::{LabelRef, LabelRegistry},
    providers::{IrProvider, IrProviderSlice, IrRegister, IrRegisterSlice},
};
use super::{
    bytecode::Offset,
    Engine,
    ExecRegister,
    FuncBody,
    Instruction,
    InstructionTypes,
    Target,
};
use crate::{
    engine::bytecode::Global,
    module::{
        value_type_from_wasmparser,
        BlockType,
        FuncIdx,
        FuncTypeIdx,
        GlobalIdx,
        InitExpr,
        MemoryIdx,
        ModuleResources,
        TableIdx,
        DEFAULT_MEMORY_INDEX,
    },
    FuncType,
};
use alloc::vec::Vec;
use core::{
    mem,
    ops::{Deref, DerefMut},
};
use wasmi_core::{TrapCode, UntypedValue, F32, F64};

pub struct CompileContext<'a> {
    provider_slices: &'a ProviderSliceArena,
    providers: &'a Providers,
    labels: &'a LabelRegistry,
}

impl CompileContext<'_> {
    pub fn len_registers(&self) -> u16 {
        self.providers.len_required_registers()
    }

    pub fn resolve_provider_slice(&self, slice: IrProviderSlice) -> &[IrProvider] {
        self.provider_slices.resolve(slice)
    }

    pub fn compile_label(&self, label: LabelRef) -> Target {
        self.labels
            .resolve_label(label)
            .unwrap_or_else(|error| panic!("failed to resolve label: {error}"))
            .into()
    }

    pub fn compile_register(&self, register: IrRegister) -> ExecRegister {
        let index = match register {
            IrRegister::Local(index) => index,
            IrRegister::Dynamic(index) => self.providers.locals.len_registered() as usize + index,
            IrRegister::Preserved(index) => {
                self.providers.locals.len_registered() as usize
                    + self.providers.stacks.max_dynamic()
                    + index
            }
        };
        let bounded = index.try_into().unwrap_or_else(|error| {
            panic!(
                "encountered out of bounds register index ({}): {}",
                index, error
            )
        });
        ExecRegister::from_inner(bounded)
    }
}

#[derive(Debug, Copy, Clone, PartialEq, Eq)]
pub enum IrTypes {}

impl InstructionTypes for IrTypes {
    type Register = IrRegister;
    type Provider = IrProvider;
    type Immediate = UntypedValue;
    type ProviderSlice = IrProviderSlice;
    type RegisterSlice = IrRegisterSlice;
    type Target = LabelRef;
}

pub type IrInstruction = Instruction<IrTypes>;

macro_rules! make_op {
    ( $name:ident ) => {{
        |result, lhs, rhs| Instruction::$name { result, lhs, rhs }
    }};
}

macro_rules! unary_op {
    ( $name:ident ) => {{
        |result, input| Instruction::$name { result, input }
    }};
}

macro_rules! load_op {
    ( $name:ident ) => {{
        |result, ptr, offset| Instruction::$name {
            result,
            ptr,
            offset,
        }
    }};
}

macro_rules! store_op {
    ( $name:ident ) => {{
        |ptr, offset, value| Instruction::$name { ptr, offset, value }
    }};
}

/// The used function validator type.
type FuncValidator = wasmparser::FuncValidator<wasmparser::ValidatorResources>;

/// The interface to translate a `wasmi` bytecode function using Wasm bytecode.
pub struct FunctionBuilder<'alloc, 'parser> {
    /// The [`Engine`] for which the function is translated.
    engine: Engine,
    /// The function under construction.
    func: FuncIdx,
    /// The immutable `wasmi` module resources.
    res: ModuleResources<'parser>,
    /// This represents the reachability of the currently translated code.
    ///
    /// - `true`: The currently translated code is reachable.
    /// - `false`: The currently translated code is unreachable and can be skipped.
    ///
    /// # Note
    ///
    /// Visiting the Wasm `Else` or `End` control flow operator resets
    /// reachability to `true` again.
    reachable: bool,
    /// Allows `local.set` to override the `result` register of the last
    /// `wasmi` instruction.
    /// This optimization may only be applied if the `local.set` immediately
    /// follow the instruction of which the `result` register shall be replaced
    /// and must not be applied if for example a `i32.const` or similar was
    /// in between.
    allow_set_local_override: bool,
    /// The Wasm function validator.
    validator: FuncValidator,
    /// Reusable resources that may be shared across many [`FunctionBuilder`]s.
    allocations: &'alloc mut FunctionBuilderAllocations,
}

<<<<<<< HEAD
impl<'alloc, 'parser> Deref for FunctionBuilder<'alloc, 'parser> {
=======
/// Reusable allocations of a [`FuncBuilder`].
#[derive(Debug, Default)]
pub struct FunctionBuilderAllocations {
    /// The control flow frame stack that represents the Wasm control flow.
    control_frames: ControlFlowStack,
    /// The emulated value stack.
    value_stack: ValueStack,
    /// The instruction builder.
    ///
    /// # Note
    ///
    /// Allows to incrementally construct the instruction of a function.
    inst_builder: InstructionsBuilder,
    /// Stores and resolves local variable types.
    locals: LocalsRegistry,
    /// Buffer for translating `br_table`.
    br_table_branches: Vec<Instruction>,
}

impl<'alloc, 'parser> Deref for FuncBuilder<'alloc, 'parser> {
>>>>>>> 8fd6464b
    type Target = FunctionBuilderAllocations;

    #[inline]
    fn deref(&self) -> &Self::Target {
        self.allocations
    }
}

impl<'alloc, 'parser> DerefMut for FunctionBuilder<'alloc, 'parser> {
    #[inline]
    fn deref_mut(&mut self) -> &mut Self::Target {
        self.allocations
    }
}

/// Reusable allocations of a [`FunctionBuilder`].
#[derive(Debug, Default)]
pub struct FunctionBuilderAllocations {
    control_frames: ControlFlowStack,
    /// The emulated value stack.
    providers: Providers,
    /// Arena for register slices.
    provider_slices: ProviderSliceArena,
    /// The instruction builder.
    ///
    /// # Note
    ///
    /// Allows to incrementally construct the instruction of a function.
    inst_builder: InstructionsBuilder,
}

impl FunctionBuilderAllocations {
    /// Resets the [`FunctionBuilderAllocations`] for reuse.
    pub fn reset(&mut self) {
        self.control_frames.reset();
        self.providers.reset();
        self.provider_slices.reset();
        self.inst_builder.reset();
<<<<<<< HEAD
=======
        self.locals.reset();
        self.br_table_branches.clear();
>>>>>>> 8fd6464b
    }
}

impl<'alloc, 'parser> FunctionBuilder<'alloc, 'parser> {
    /// Creates a new [`FunctionBuilder`].
    pub fn new(
        engine: &Engine,
        func: FuncIdx,
        res: ModuleResources<'parser>,
        validator: FuncValidator,
        allocations: &'alloc mut FunctionBuilderAllocations,
    ) -> Self {
        allocations.reset();
        Self::register_func_body_block(func, res, allocations);
        Self::register_func_params(func, res, allocations);
        Self {
            engine: engine.clone(),
            func,
            res,
            reachable: true,
            allow_set_local_override: false,
            validator,
            allocations,
        }
    }

    /// Updates `allow_set_local_override` to `allow` and returns its old value.
    fn update_allow_set_local_override(&mut self, allow: bool) -> bool {
        mem::replace(&mut self.allow_set_local_override, allow)
    }

    /// Registers the `block` control frame surrounding the entire function body.
    fn register_func_body_block(
        func: FuncIdx,
        res: ModuleResources<'parser>,
        allocations: &mut FunctionBuilderAllocations,
    ) {
        allocations.reset();
        let func_type = res.get_type_of_func(func);
        let block_type = BlockType::func_type(func_type);
        let end_label = allocations.inst_builder.new_label();
        let results = allocations
            .providers
            .peek_dynamic_many(block_type.len_results(res.engine()) as usize);
        let block_frame = BlockControlFrame::new(results, block_type, end_label, 0);
        allocations.control_frames.push_frame(block_frame);
    }

    /// Registers the function parameters in the emulated value stack.
    fn register_func_params(
        func: FuncIdx,
        res: ModuleResources<'parser>,
        allocations: &mut FunctionBuilderAllocations,
    ) -> usize {
        let dedup_func_type = res.get_type_of_func(func);
        let func_type = res
            .engine()
            .resolve_func_type(dedup_func_type, Clone::clone);
        let params = func_type.params();
        for param_type in params {
            allocations.providers.register_locals(*param_type, 1);
        }
        params.len()
    }

    /// Translates the given local variables for the translated function.
    pub fn translate_locals(
        &mut self,
        offset: usize,
        amount: u32,
        value_type: wasmparser::ValType,
    ) -> Result<(), TranslationError> {
        self.validator.define_locals(offset, amount, value_type)?;
        let value_type = value_type_from_wasmparser(value_type)
            .ok_or_else(|| TranslationError::unsupported_value_type(value_type))?;
        self.providers.register_locals(value_type, amount);
        Ok(())
    }

    /// Finishes constructing the function and returns its [`FuncBody`].
    pub fn finish(mut self, offset: usize) -> Result<FuncBody, TranslationError> {
        self.validator.finish(offset)?;
        let func_body = self.allocations.inst_builder.finish(
            &self.engine,
            &self.allocations.provider_slices,
            &self.allocations.providers,
        );
        Ok(func_body)
    }

    /// Returns `true` if the code at the current translation position is reachable.
    fn is_reachable(&self) -> bool {
        self.reachable
    }

    /// Translates into `wasmi` bytecode if the current code path is reachable.
    ///
    /// # Note
    ///
    /// Ignores the `translator` closure if the current code path is unreachable.
    fn translate_if_reachable<F>(&mut self, translator: F) -> Result<(), TranslationError>
    where
        F: FnOnce(&mut Self) -> Result<(), TranslationError>,
    {
        if self.is_reachable() {
            translator(self)?;
        }
        Ok(())
    }

    /// Compute the providers for a return statement.
    ///
    /// # Panics
    ///
    /// - If the control flow frame stack is empty.
    /// - If the value stack is underflown.
    fn return_providers(&mut self) -> ReturnProviders {
        debug_assert!(self.is_reachable());
        let func_type = self.res.get_type_of_func(self.func);
        let len_results = self
            .engine
            .resolve_func_type(func_type, |func_type| func_type.results().len());
        match len_results {
            0 => ReturnProviders::None,
            1 => ReturnProviders::One(self.providers.peek()),
            n => {
                let providers = self.allocations.providers.peek_n(n).iter().copied();
                let slice = self.allocations.provider_slices.alloc(providers);
                ReturnProviders::Many(slice)
            }
        }
    }

    /// Resolves the [`FuncType`] of the given [`FuncTypeIdx`].
    fn func_type_at(&self, func_type_index: FuncTypeIdx) -> FuncType {
        let dedup_func_type = self.res.get_func_type(func_type_index);
        self.res
            .engine()
            .resolve_func_type(dedup_func_type, Clone::clone)
    }

    /// Resolves the [`FuncType`] of the given [`FuncIdx`].
    fn func_type_of(&self, func_index: FuncIdx) -> FuncType {
        let dedup_func_type = self.res.get_type_of_func(func_index);
        self.res
            .engine()
            .resolve_func_type(dedup_func_type, Clone::clone)
    }

    /// Returns the branching target at the given `depth`.
    ///
    /// # Panics
    ///
    /// - If the `depth` is greater than the current height of the control frame stack.
    /// - If the value stack underflowed.
    fn branching_target(&mut self, relative_depth: u32) -> BranchingTarget {
        debug_assert!(self.is_reachable());
        if self.control_frames.is_root(relative_depth) {
            BranchingTarget::Return(self.return_providers())
        } else {
            let frame = self.control_frames.nth_back(relative_depth);
            let target = frame.branch_destination();
            let results = frame.branch_results();
            let returned = self.allocations.providers.peek_n(results.len() as usize);
            let true_copies =
                TrueCopies::analyze(&mut self.allocations.provider_slices, results, returned);
            BranchingTarget::Branch {
                target,
                true_copies,
            }
        }
    }
}

/// The branching target for a branch instruction.
#[derive(Debug)]
enum BranchingTarget {
    /// The branching targets a control flow frame.
    ///
    /// This is a branch to a `block`, `if` or `loop`.
    ///
    /// The [`TrueCopies`] indicates which registers are required
    /// to be copied in order for the branch destination to receive
    /// expected state. This is important for Wasm `multi-value`
    /// proposal to work properly.
    ///
    /// # Note
    ///
    /// This is the usual or common case.
    Branch {
        target: LabelRef,
        true_copies: TrueCopies,
    },
    /// The branch is ending the called function.
    ///
    /// # Note
    ///
    /// This happens when branching to the function enclosing block.
    Return(ReturnProviders),
}

impl BranchingTarget {
    /// Creates an unconditional `branch` instruction for this [`BranchingTarget`].
    pub fn unconditional_instr(self) -> IrInstruction {
        match self {
            BranchingTarget::Branch {
                target,
                true_copies,
            } => match true_copies {
                TrueCopies::None => Instruction::Br { target },
                TrueCopies::Single { result, input } => match input {
                    IrProvider::Register(returned) => Instruction::BrCopy {
                        target,
                        result,
                        returned,
                    },
                    IrProvider::Immediate(returned) => Instruction::BrCopyImm {
                        target,
                        result,
                        returned,
                    },
                },
                TrueCopies::Many { results, inputs } => Instruction::BrCopyMulti {
                    target,
                    results,
                    returned: inputs,
                },
            },
            BranchingTarget::Return(return_providers) => return_providers.unconditional_instr(),
        }
    }

    /// Creates an conditional `branch` instruction for this [`BranchingTarget`].
    pub fn conditional_instr(self, condition: IrRegister) -> IrInstruction {
        match self {
            BranchingTarget::Branch {
                target,
                true_copies,
            } => match true_copies {
                TrueCopies::None => Instruction::BrNez { target, condition },
                TrueCopies::Single { result, input } => match input {
                    IrProvider::Register(returned) => Instruction::BrNezCopy {
                        target,
                        condition,
                        result,
                        returned,
                    },
                    IrProvider::Immediate(returned) => Instruction::BrNezCopyImm {
                        target,
                        condition,
                        result,
                        returned,
                    },
                },
                TrueCopies::Many { results, inputs } => Instruction::BrNezCopyMulti {
                    target,
                    condition,
                    results,
                    returned: inputs,
                },
            },
            BranchingTarget::Return(return_providers) => {
                return_providers.conditional_instr(condition)
            }
        }
    }
}

/// The providers of a return statement.
#[derive(Debug)]
pub enum ReturnProviders {
    /// The return statement has no providers.
    None,
    /// The return statement has one provider.
    One(IrProvider),
    /// The return statement has many providers.
    Many(IrProviderSlice),
}

impl ReturnProviders {
    /// Returns an unconditional `return` instruction covering the [`ReturnProviders`].
    pub fn unconditional_instr(self) -> IrInstruction {
        match self {
            ReturnProviders::None => Instruction::ReturnMulti {
                results: IrProviderSlice::empty(),
            },
            ReturnProviders::One(result) => match result {
                IrProvider::Register(result) => Instruction::Return { result },
                IrProvider::Immediate(result) => Instruction::ReturnImm { result },
            },
            ReturnProviders::Many(results) => Instruction::ReturnMulti { results },
        }
    }

    /// Returns a conditional `return` instruction covering the [`ReturnProviders`].
    pub fn conditional_instr(self, condition: IrRegister) -> IrInstruction {
        match self {
            ReturnProviders::None => Instruction::ReturnNezMulti {
                results: IrProviderSlice::empty(),
                condition,
            },
            ReturnProviders::One(result) => match result {
                IrProvider::Register(result) => Instruction::ReturnNez { result, condition },
                IrProvider::Immediate(result) => Instruction::ReturnNezImm { result, condition },
            },
            ReturnProviders::Many(results) => Instruction::ReturnNezMulti { results, condition },
        }
    }
}

impl<'alloc, 'parser> FunctionBuilder<'alloc, 'parser> {
    /// Translates a Wasm `unreachable` instruction.
    pub fn translate_unreachable(&mut self) -> Result<(), TranslationError> {
        self.update_allow_set_local_override(false);
        self.translate_if_reachable(|builder| {
            builder.push_instr(Instruction::Trap {
                trap_code: TrapCode::Unreachable,
            });
            builder.reachable = false;
            Ok(())
        })
    }

    /// Translates a Wasm `nop` instruction.
    pub fn translate_nop(&mut self) -> Result<(), TranslationError> {
        Ok(())
    }

    /// Calculates the stack height upon entering a control flow frame.
    ///
    /// # Note
    ///
    /// This does not include the parameters of the control flow frame
    /// so that when shrinking the emulated value stack to the control flow
    /// frame's original stack height the control flow frame parameters are
    /// no longer on the emulated value stack.
    ///
    /// # Panics
    ///
    /// When the emulated value stack underflows. This should not happen
    /// since we have already validated the input Wasm prior.
    fn frame_stack_height(&self, block_type: BlockType) -> u32 {
        let len_params = block_type.len_params(&self.engine);
        let stack_height = self.providers.len();
        stack_height.checked_sub(len_params).unwrap_or_else(|| {
            panic!(
                "encountered emulated value stack underflow with \
                 stack height {} and {} block parameters",
                stack_height, len_params
            )
        })
    }

    /// Translates a Wasm `block` control flow operator.
    pub fn translate_block(
        &mut self,
        block_type: wasmparser::BlockType,
    ) -> Result<(), TranslationError> {
        let block_type = BlockType::try_from_wasmparser(block_type, self.res)?;
        self.update_allow_set_local_override(false);
        if self.is_reachable() {
            let stack_height = self.frame_stack_height(block_type);
            let end_label = self.inst_builder.new_label();
            let results = self.block_results(block_type);
            self.control_frames.push_frame(BlockControlFrame::new(
                results,
                block_type,
                end_label,
                stack_height,
            ));
        } else {
            self.control_frames.push_frame(UnreachableControlFrame::new(
                ControlFrameKind::Block,
                block_type,
            ));
        }
        Ok(())
    }

    /// Translates a Wasm `loop` control flow operator.
    pub fn translate_loop(
        &mut self,
        block_type: wasmparser::BlockType,
    ) -> Result<(), TranslationError> {
        let block_type = BlockType::try_from_wasmparser(block_type, self.res)?;
        self.update_allow_set_local_override(false);
        if self.is_reachable() {
            let stack_height = self.frame_stack_height(block_type);
            let len_params = block_type.len_params(&self.engine) as usize;
            let branch_results = self.providers.block_results(len_params, len_params);
            let end_results = self.block_results(block_type);
            // Copy over the initial loop arguments from the provider stack.
            // Unlike with other blocks we do have to do this since loop headers
            // can be jumped to again for which they always need their inputs
            // in their expected registers.
            let len_params = branch_results.len() as usize;
            self.allocations.inst_builder.push_copy_many_instr(
                &mut self.allocations.provider_slices,
                branch_results,
                self.allocations.providers.pop_n(len_params).as_slice(),
            );
            self.providers.push_dynamic_many(len_params);
            // After putting all required copy intsructions we can now
            // resolve the loop header.
            let header = self.inst_builder.new_label();
            self.inst_builder.pin_label(header);
            self.control_frames.push_frame(LoopControlFrame::new(
                branch_results,
                end_results,
                block_type,
                header,
                stack_height,
            ));
        } else {
            self.control_frames.push_frame(UnreachableControlFrame::new(
                ControlFrameKind::Loop,
                block_type,
            ));
        }
        Ok(())
    }

    /// Computes the [`IrRegisterSlice`] for a control flow frame.
    fn block_results(&mut self, block_type: BlockType) -> IrRegisterSlice {
        let len_params = block_type.len_params(&self.engine) as usize;
        let len_results = block_type.len_results(&self.engine) as usize;
        self.providers.block_results(len_results, len_params)
    }

    /// Translates a Wasm `if` control flow operator.
    pub fn translate_if(
        &mut self,
        block_type: wasmparser::BlockType,
    ) -> Result<(), TranslationError> {
        let block_type = BlockType::try_from_wasmparser(block_type, self.res)?;
        self.update_allow_set_local_override(false);
        if !self.is_reachable() {
            // Simply emit an unreachable `if` block in case the current
            // code is already unreachable and bail out early.
            self.control_frames.push_frame(UnreachableControlFrame::new(
                ControlFrameKind::If,
                block_type,
            ));
            return Ok(());
        }
        let condition = self.providers.pop();
        let stack_height = self.frame_stack_height(block_type);
        let results = self.block_results(block_type);
        let end_label = self.inst_builder.new_label();
        match condition {
            IrProvider::Register(condition) => {
                // We duplicate the `if` parameters on the provider stack
                // so that we do not have to store the `if` parameters for
                // the optional `else` block somewhere else.
                // We do this despite the fact that we do not know at this
                // point if the `if` block actually has an `else` block.
                // The `else_height` stores the height to which we have to
                // prune the provider stack upon visiting the `else` block.
                // The `stack_height` is still denoting the height of the
                // provider stack upon entering the outer `if` block.
                let len_params = block_type.len_params(&self.engine);
                let else_checkpoint = self.providers.duplicate_n(len_params as usize);
                let else_label = self.inst_builder.new_label();
                self.control_frames.push_frame(IfControlFrame::new(
                    results,
                    block_type,
                    end_label,
                    stack_height,
                    IfReachability::both(else_label, else_checkpoint),
                ));
                self.push_instr(Instruction::BrEqz {
                    target: else_label,
                    condition,
                });
            }
            IrProvider::Immediate(condition) => {
                // TODO: ideally we flatten the entire if-block
                //       to its `then` block if the condition is true OR
                //       to its `else` block if the condition is false.
                //
                // We have not yet implemented this `if` flattening since
                // it is potentially a ton of complicated work.
                let reachability = if bool::from(condition) {
                    IfReachability::OnlyThen
                } else {
                    // Note in this case we know all code is unreachable
                    // until we enter the `else` block of this `if`.
                    self.reachable = false;
                    IfReachability::OnlyElse
                };
                self.control_frames.push_frame(IfControlFrame::new(
                    results,
                    block_type,
                    end_label,
                    stack_height,
                    reachability,
                ));
            }
        }
        Ok(())
    }

    /// Translates a Wasm `else` control flow operator.
    pub fn translate_else(&mut self) -> Result<(), TranslationError> {
        self.update_allow_set_local_override(false);
        let mut if_frame = match self.control_frames.pop_frame() {
            ControlFrame::If(if_frame) => if_frame,
            ControlFrame::Unreachable(frame) if matches!(frame.kind(), ControlFrameKind::If) => {
                // Encountered `Else` block for unreachable `If` block.
                //
                // In this case we can simply ignore the entire `Else` block
                // since it is unreachable anyways.
                self.control_frames.push_frame(frame);
                return Ok(());
            }
            unexpected => panic!(
                "expected `if` control flow frame on top for `else` but found: {:?}",
                unexpected,
            ),
        };
        let end_of_then_is_reachable = self.is_reachable();
        // At this point we know if the end of the `then` block of the paren
        // `if` block is reachable so we update the parent `if` frame.
        //
        // Note: This information is important to decide whether code is
        //       reachable after the `if` block (including `else`) ends.
        if_frame.update_end_of_then_reachability(end_of_then_is_reachable);
        // We need to check if the `else` block is known to be reachable.
        let then_reachable = if_frame.is_then_reachable();
        let else_reachable = if_frame.is_else_reachable();
        // Create the jump from the end of the `then` block to the `if`
        // block's end label in case the end of `then` is reachable.
        if then_reachable {
            let reachable = self.is_reachable();
            // Return providers on the stack to where the `if` block expects
            // its results in case the `if` block has return values.
            let results = if_frame.branch_results();
            if reachable && else_reachable {
                // Case: both `then` and `else` are reachable
                //
                // This requires us to serialize a `br` from the ending of the
                // `then` block to the end of the `if` block.
                let returned = self.allocations.providers.peek_n(results.len() as usize);
                self.allocations.inst_builder.push_br(
                    &mut self.allocations.provider_slices,
                    if_frame.end_label(),
                    results,
                    returned,
                );
            }
            // Now resolve labels for the instructions of the `else` block
            if let Some(else_label) = if_frame.else_label() {
                self.inst_builder.pin_label(else_label);
            }
            if reachable && !else_reachable {
                // Case: only `then` is reachable
                let returned = self.allocations.providers.pop_n(results.len() as usize);
                self.allocations.inst_builder.push_copy_many_instr(
                    &mut self.allocations.provider_slices,
                    results,
                    returned.as_slice(),
                );
            }
        }
        if else_reachable {
            // We need to reset the value stack to exactly how it has been
            // when entering the `if` in the first place so that the `else`
            // block has the same parameters on top of the stack.
            if let IfReachability::Both(info) = &if_frame.reachability {
                self.providers.reset_to_checkpoint(info.else_checkpoint());
            }
        }
        self.control_frames.push_frame(if_frame);
        // We can reset reachability now since the parent `if` block was reachable.
        self.reachable = else_reachable;
        Ok(())
    }

    /// Translates a Wasm `end` control flow operator.
    pub fn translate_end(&mut self) -> Result<(), TranslationError> {
        self.update_allow_set_local_override(false);
        match self.control_frames.pop_frame() {
            ControlFrame::Block(frame) => self.translate_end_block(frame),
            ControlFrame::Loop(frame) => self.translate_end_loop(frame),
            ControlFrame::If(frame) => self.translate_end_if(frame),
            ControlFrame::Unreachable(frame) => self.translate_end_unreachable(frame),
        }
    }

    /// Updates the value stack, removing all intermediate values used
    /// to execute the block and put its results on the stack.
    fn finalize_frame(&mut self, frame: ControlFrame) -> Result<(), TranslationError> {
        let len_results = frame.block_type().len_results(&self.engine) as usize;
        if let Some(frame_stack_height) = frame.stack_height() {
            self.providers.shrink_to(frame_stack_height);
        }
        self.providers.push_dynamic_many(len_results);
        Ok(())
    }

    /// Inserts a `copy` or `copy_many` instruction to write back results to
    /// parent control flow block upon ending one of its children.
    fn copy_frame_results(&mut self, results: IrRegisterSlice) -> Result<(), TranslationError> {
        let returned = self.allocations.providers.peek_n(results.len() as usize);
        self.allocations.inst_builder.push_copy_many_instr(
            &mut self.allocations.provider_slices,
            results,
            returned,
        );
        Ok(())
    }

    /// Translates a Wasm `end` control flow operator for a `block`.
    fn translate_end_block(&mut self, frame: BlockControlFrame) -> Result<(), TranslationError> {
        if self.is_reachable() && !self.control_frames.is_empty() {
            // Write back results to where the parent control flow frame
            // is expecting them.
            self.copy_frame_results(frame.end_results())?;
        }
        // At this point we can resolve the `End` labels.
        // Note that `loop` control frames do not have an `End` label.
        self.inst_builder.pin_label(frame.end_label());
        // These bindings are required because of borrowing issues.
        if self.control_frames.is_empty() {
            // We are closing the function body block therefore we
            // are required to return the function execution results.
            self.translate_return()?;
        }
        // Code after a `block` ends is generally reachable again.
        self.reachable = true;
        self.finalize_frame(frame.into())
    }

    /// Translates a Wasm `end` control flow operator for a `loop`.
    fn translate_end_loop(&mut self, frame: LoopControlFrame) -> Result<(), TranslationError> {
        if self.is_reachable() {
            // Write back results to where the parent control flow frame
            // is expecting them.
            self.copy_frame_results(frame.end_results())?;
        }
        // Code after a `loop` ends is generally reachable again.
        self.reachable = true;
        self.finalize_frame(frame.into())
    }

    /// Translates a Wasm `end` control flow operator for an `if`.
    fn translate_end_if(&mut self, frame: IfControlFrame) -> Result<(), TranslationError> {
        match frame.visited_else() {
            true => self.translate_end_if_then_else(frame),
            false => self.translate_end_if_then(frame),
        }
    }

    /// Translates a Wasm `end` control flow operator for an `if` without an `else` block.
    fn translate_end_if_then(&mut self, frame: IfControlFrame) -> Result<(), TranslationError> {
        let end_of_then_reachable = self.is_reachable();

        // Finalize the `then` block if its end is reachable.
        if end_of_then_reachable {
            self.copy_frame_results(frame.end_results())?;
            self.push_instr(IrInstruction::Br {
                target: frame.end_label(),
            });
        }
        // Finalize the missing `else` block.
        // This treatment is especially important in `multi-value` return values.
        if let IfReachability::Both(info) = frame.reachability {
            self.inst_builder.try_pin_label(info.else_label());
            self.providers.reset_to_checkpoint(info.else_checkpoint());
        }
        self.copy_frame_results(frame.end_results())?;

        // At this point we can resolve the `End` labels.
        // Note that `loop` control frames do not have an `End` label.
        self.inst_builder.pin_label(frame.end_label());

        // Code after a `if` ends is generally reachable again.
        self.reachable = true;
        self.finalize_frame(frame.into())
    }

    /// Translates a Wasm `end` control flow operator for an `if` with an `else` block.
    fn translate_end_if_then_else(
        &mut self,
        frame: IfControlFrame,
    ) -> Result<(), TranslationError> {
        if self.is_reachable() {
            self.copy_frame_results(frame.end_results())?;
        }
        // At this point we can resolve the `End` labels.
        // Note that `loop` control frames do not have an `End` label.
        self.inst_builder.pin_label(frame.end_label());
        // Code after a `if` ends is generally reachable again.
        self.reachable = true;
        self.finalize_frame(frame.into())
    }

    /// Translates a Wasm `end` control flow operator for an unreachable frame.
    fn translate_end_unreachable(
        &mut self,
        _frame: UnreachableControlFrame,
    ) -> Result<(), TranslationError> {
        self.reachable = false;
        Ok(())
    }

    /// Translates a Wasm `br` control flow operator.
    pub fn translate_br(&mut self, relative_depth: u32) -> Result<(), TranslationError> {
        self.update_allow_set_local_override(false);
        self.translate_if_reachable(|builder| {
            let instr = builder
                .branching_target(relative_depth)
                .unconditional_instr();
            builder.push_instr(instr);
            builder.reachable = false;
            Ok(())
        })
    }

    /// Translates a Wasm `br_if` control flow operator.
    pub fn translate_br_if(&mut self, relative_depth: u32) -> Result<(), TranslationError> {
        self.update_allow_set_local_override(false);
        self.translate_if_reachable(|builder| {
            let condition = builder.providers.pop();
            match condition {
                IrProvider::Register(condition) => {
                    let instr = builder
                        .branching_target(relative_depth)
                        .conditional_instr(condition);
                    builder.push_instr(instr);
                }
                IrProvider::Immediate(condition) => {
                    if bool::from(condition) {
                        // In this case the branch always takes place and
                        // therefore is unconditional so we can replace it
                        // with a `br` instruction.
                        return builder.translate_br(relative_depth);
                    } else {
                        // In this case the branch never takes place and
                        // therefore is a no-op. We simply do nothing in this
                        // case.
                    }
                }
            }
            Ok(())
        })
    }

    /// Translates a Wasm `br_table` control flow operator.
    pub fn translate_br_table(
        &mut self,
        table: wasmparser::BrTable<'parser>,
    ) -> Result<(), TranslationError> {
        self.update_allow_set_local_override(false);
        self.translate_if_reachable(|builder| {
            fn make_branch(builder: &mut FunctionBuilder, depth: RelativeDepth) -> IrInstruction {
                builder
                    .branching_target(depth.into_u32())
                    .unconditional_instr()
            }

            let default = RelativeDepth::from_u32(table.default());
            let targets = table
                .targets()
                .map(|relative_depth| {
                    relative_depth.unwrap_or_else(|error| {
                        panic!(
                            "encountered unexpected invalid relative depth for `br_table` target: {}",
                            error,
                        )
                    })
                })
                .map(RelativeDepth::from_u32);

<<<<<<< HEAD
            let case = builder.providers.pop();
            match case {
                IrProvider::Register(case) => {
                    let branches = targets
                        .into_iter()
                        .map(|depth| make_branch(builder, depth))
                        .collect::<Vec<_>>();
                    // We do not include the default target in `len_branches`.
                    let len_non_default_targets = branches.len();
                    let default_branch = make_branch(builder, default);
                    // Note: We include the default branch in this amount.
                    let len_targets = len_non_default_targets + 1;
                    builder.push_instr(Instruction::BrTable { case, len_targets });
                    for branch in branches {
                        builder.push_instr(branch);
                    }
                    builder.push_instr(default_branch);
                }
                IrProvider::Immediate(case) => {
                    // In this case the case is a constant value and therefore
                    // it is possible to pre-compute the label which is going to
                    // be used for branching always.
                    let index = u32::from(case) as usize;
                    let case = targets
                        .into_iter()
                        .nth(index)
                        .map(|depth| make_branch(builder, depth))
                        .unwrap_or_else(|| make_branch(builder, default));
                    builder.push_instr(case);
                }
=======
            let case = builder.value_stack.pop1();
            debug_assert_eq!(case, ValueType::I32);

            builder.br_table_branches.clear();
            for (n, depth) in targets.into_iter().enumerate() {
                let relative_depth = compute_inst(builder, n, depth)?;
                builder.br_table_branches.push(relative_depth);
            }

            // We include the default target in `len_branches`.
            let len_branches = builder.br_table_branches.len();
            let default_branch = compute_inst(builder, len_branches, default)?;
            builder.inst_builder.push_inst(Instruction::BrTable {
                len_targets: len_branches + 1,
            });
            for branch in builder.allocations.br_table_branches.drain(..) {
                builder.allocations.inst_builder.push_inst(branch);
>>>>>>> 8fd6464b
            }
            builder.reachable = false;
            Ok(())
        })
    }

    /// Translates a Wasm `return` control flow operator.
    pub fn translate_return(&mut self) -> Result<(), TranslationError> {
        self.update_allow_set_local_override(false);
        self.translate_if_reachable(|builder| {
            let instr = match builder.return_providers() {
                ReturnProviders::None => Instruction::ReturnMulti {
                    results: IrProviderSlice::empty(),
                },
                ReturnProviders::One(result) => match result {
                    IrProvider::Register(result) => Instruction::Return { result },
                    IrProvider::Immediate(result) => Instruction::ReturnImm { result },
                },
                ReturnProviders::Many(results) => Instruction::ReturnMulti { results },
            };
            builder.push_instr(instr);
            builder.reachable = false;
            Ok(())
        })
    }

    /// Adjusts the emulated provider stack given the [`FuncType`] of the call.
    fn adjust_provider_stack_for_call(
        &mut self,
        func_type: &FuncType,
    ) -> (IrProviderSlice, IrRegisterSlice) {
        let (params, results) = func_type.params_results();
        let params_providers = self.allocations.providers.pop_n(params.len());
        let params_slice = self.allocations.provider_slices.alloc(params_providers);
        let results_slice = self.providers.push_dynamic_many(results.len());
        (params_slice, results_slice)
    }

    /// Translates a Wasm `call` instruction.
    pub fn translate_call(&mut self, func_idx: u32) -> Result<(), TranslationError> {
        self.update_allow_set_local_override(false);
        self.translate_if_reachable(|builder| {
            let func_idx = FuncIdx(func_idx);
            let func_type = builder.func_type_of(func_idx);
            let (params, results) = builder.adjust_provider_stack_for_call(&func_type);
            builder.push_instr(Instruction::Call {
                func_idx,
                results,
                params,
            });
            Ok(())
        })
    }

    /// Translates a Wasm `call_indirect` instruction.
    pub fn translate_call_indirect(
        &mut self,
        func_type_idx: u32,
        table_idx: u32,
        _table_byte: u8,
    ) -> Result<(), TranslationError> {
        self.update_allow_set_local_override(false);
        self.translate_if_reachable(|builder| {
            /// The default Wasm MVP table index.
            const DEFAULT_TABLE_INDEX: u32 = 0;
            let func_type_idx = FuncTypeIdx(func_type_idx);
            let table_idx = TableIdx(table_idx);
            assert_eq!(table_idx.into_u32(), DEFAULT_TABLE_INDEX);
            let index = builder.providers.pop();
            let func_type = builder.func_type_at(func_type_idx);
            let (params, results) = builder.adjust_provider_stack_for_call(&func_type);
            builder.push_instr(Instruction::CallIndirect {
                func_type_idx,
                results,
                index,
                params,
            });
            Ok(())
        })
    }

    /// Translates a Wasm `drop` instruction.
    pub fn translate_drop(&mut self) -> Result<(), TranslationError> {
        self.update_allow_set_local_override(false);
        self.translate_if_reachable(|builder| {
            // Note: there is no need to synthesize a `drop` instruction for
            //       the register machine based `wasmi` bytecode. It is enough
            //       to remove the emulated stack entry during compilation.
            builder.providers.pop();
            Ok(())
        })
    }

    /// Translate a `wasmi` `copy` instruction.
    ///
    /// # Note
    ///
    /// This filters out nop-copies which are copies where
    /// `result` and `input` registers are the same.
    fn translate_copy(
        &mut self,
        result: IrRegister,
        input: IrProvider,
    ) -> Result<(), TranslationError> {
        self.translate_if_reachable(|builder| {
            builder.inst_builder.push_copy_instr(result, input);
            Ok(())
        })
    }

    /// Pushes the [`IrInstruction`] to the instruction builder.
    ///
    /// # Note
    ///
    /// This also automatically updates the `allow_set_local_override` flag.
    fn push_instr(&mut self, mut instr: IrInstruction) -> Instr {
        let has_result = instr.result_mut().is_some();
        self.update_allow_set_local_override(has_result);
        self.inst_builder.push_inst(instr)
    }

    /// Translates a Wasm `select` instruction.
    pub fn translate_select(&mut self) -> Result<(), TranslationError> {
        self.translate_if_reachable(|builder| {
            let (v0, v1, selector) = builder.providers.pop3();
            let result = builder.providers.push_dynamic();
            match selector {
                IrProvider::Register(condition) => {
                    builder.push_instr(Instruction::Select {
                        result,
                        condition,
                        if_true: v0,
                        if_false: v1,
                    });
                }
                IrProvider::Immediate(condition) => {
                    // Note: if the condition is a constant we can replace the
                    //       `select` instruction with one of its arms.
                    let condition = bool::from(condition);
                    let input = if condition { v0 } else { v1 };
                    builder.translate_copy(result, input)?;
                }
            }
            Ok(())
        })
    }

    /// Translate a Wasm `local.get` instruction.
    pub fn translate_local_get(&mut self, local_idx: u32) -> Result<(), TranslationError> {
        self.update_allow_set_local_override(false);
        self.translate_if_reachable(|builder| {
            builder.providers.push_local(local_idx);
            Ok(())
        })
    }

    /// Translate a Wasm `local.set` instruction.
    pub fn translate_local_set(&mut self, local_idx: u32) -> Result<(), TranslationError> {
        let allow_override = self.update_allow_set_local_override(false);
        self.translate_if_reachable(|builder| {
            let input = builder.providers.pop();
            let result = IrRegister::Local(local_idx as usize);
            let copy_preserve =
                if let Some(preserved) = builder.providers.preserve_locals(local_idx) {
                    // Note: insert a `copy` instruction to preserve previous
                    //       values of all `local.get` calls to the same index.
                    let replace = IrRegister::Local(local_idx as usize);
                    debug_assert!(matches!(preserved, IrRegister::Preserved(_)));
                    Some(Instruction::Copy {
                        result: preserved,
                        input: replace,
                    })
                } else {
                    None
                };
            let last_inst = builder.inst_builder.peek_mut();
            if let Some(last_inst) = last_inst {
                if let Some(last_result) = last_inst.result_mut() {
                    if !last_result.is_local() && allow_override {
                        // Note: - the last instruction emits a single result
                        //         value that we can simply alter.
                        //       - we prevent from re-overriding via the
                        //         `is_local` check above.
                        *last_result = result;
                        if let Some(copy_preserve) = copy_preserve {
                            builder.push_instr(copy_preserve);
                        }
                        return Ok(());
                    }
                }
            }
            if let Some(copy_preserve) = copy_preserve {
                builder.push_instr(copy_preserve);
            }
            // Note: we simply emit a `copy` instruction as a fall back.
            builder.translate_copy(result, input)?;
            Ok(())
        })
    }

    /// Translate a Wasm `local.tee` instruction.
    pub fn translate_local_tee(&mut self, local_idx: u32) -> Result<(), TranslationError> {
        self.translate_if_reachable(|builder| {
            builder.translate_local_set(local_idx)?;
            builder.providers.push_local(local_idx);
            Ok(())
        })
    }

    /// Translate a Wasm `global.get` instruction.
    pub fn translate_global_get(&mut self, global_idx: u32) -> Result<(), TranslationError> {
        self.translate_if_reachable(|builder| {
            let global = Global::from(global_idx);
            let (global_type, init_expr) = builder.res.get_global(GlobalIdx(global_idx));
            if global_type.mutability().is_const() {
                if let Some(init_value) = init_expr.and_then(InitExpr::eval_plain) {
                    // In this case we can replace the `global.get` call
                    // directly with its assigned constant value.
                    builder.providers.push_const(init_value);
                    return Ok(());
                }
            }
            // Cannot replace `global.get` with a constant value, fallback.
            let result = builder.providers.push_dynamic();
            builder.push_instr(Instruction::GlobalGet { result, global });
            Ok(())
        })
    }

    /// Translate a Wasm `global.set` instruction.
    pub fn translate_global_set(&mut self, global_idx: u32) -> Result<(), TranslationError> {
        self.translate_if_reachable(|builder| {
            let global = Global::from(global_idx);
            let value = builder.providers.pop();
            let instr = match value {
                IrProvider::Register(register) => Instruction::GlobalSet {
                    global,
                    value: register,
                },
                IrProvider::Immediate(immediate) => Instruction::GlobalSetImm {
                    global,
                    value: immediate,
                },
            };
            builder.push_instr(instr);
            Ok(())
        })
    }

    /// Decompose a [`wasmparser::MemArg`] into its raw parts.
    fn decompose_memarg(memarg: wasmparser::MemArg) -> (MemoryIdx, u32) {
        let memory_idx = MemoryIdx(memarg.memory);
        let offset = memarg.offset as u32;
        (memory_idx, offset)
    }

    /// Translate a Wasm `<ty>.load` instruction.
    ///
    /// # Note
    ///
    /// This is used as the translation backend of the following Wasm instructions:
    ///
    /// - `{i32, i64, f32, f64}.load`
    /// - `{i32, i64}.load_i8`
    /// - `{i32, i64}.load_u8`
    /// - `{i32, i64}.load_i16`
    /// - `{i32, i64}.load_u16`
    /// - `i64.load_i32`
    /// - `i64.load_u32`
    fn translate_load(
        &mut self,
        memarg: wasmparser::MemArg,
        make_inst: fn(IrRegister, IrRegister, Offset) -> IrInstruction,
    ) -> Result<(), TranslationError> {
        self.translate_if_reachable(|builder| {
            let (memory_idx, offset) = Self::decompose_memarg(memarg);
            debug_assert_eq!(memory_idx.into_u32(), DEFAULT_MEMORY_INDEX);
            let ptr = builder.providers.pop();
            let result = builder.providers.push_dynamic();
            let offset = Offset::from(offset);
            match ptr {
                IrProvider::Register(ptr) => {
                    builder.push_instr(make_inst(result, ptr, offset));
                }
                IrProvider::Immediate(ptr) => {
                    builder.translate_copy(result, ptr.into())?;
                    builder.push_instr(make_inst(result, result, offset));
                }
            }
            Ok(())
        })
    }

    /// Translate a Wasm `i32.load` instruction.
    pub fn translate_i32_load(
        &mut self,
        memarg: wasmparser::MemArg,
    ) -> Result<(), TranslationError> {
        self.translate_load(memarg, load_op!(I32Load))
    }

    /// Translate a Wasm `i64.load` instruction.
    pub fn translate_i64_load(
        &mut self,
        memarg: wasmparser::MemArg,
    ) -> Result<(), TranslationError> {
        self.translate_load(memarg, load_op!(I64Load))
    }

    /// Translate a Wasm `f32.load` instruction.
    pub fn translate_f32_load(
        &mut self,
        memarg: wasmparser::MemArg,
    ) -> Result<(), TranslationError> {
        self.translate_load(memarg, load_op!(F32Load))
    }

    /// Translate a Wasm `f64.load` instruction.
    pub fn translate_f64_load(
        &mut self,
        memarg: wasmparser::MemArg,
    ) -> Result<(), TranslationError> {
        self.translate_load(memarg, load_op!(F64Load))
    }

    /// Translate a Wasm `i32.load_i8` instruction.
    pub fn translate_i32_load8_s(
        &mut self,
        memarg: wasmparser::MemArg,
    ) -> Result<(), TranslationError> {
        self.translate_load(memarg, load_op!(I32Load8S))
    }

    /// Translate a Wasm `i32.load_u8` instruction.
    pub fn translate_i32_load8_u(
        &mut self,
        memarg: wasmparser::MemArg,
    ) -> Result<(), TranslationError> {
        self.translate_load(memarg, load_op!(I32Load8U))
    }

    /// Translate a Wasm `i32.load_i16` instruction.
    pub fn translate_i32_load16_s(
        &mut self,
        memarg: wasmparser::MemArg,
    ) -> Result<(), TranslationError> {
        self.translate_load(memarg, load_op!(I32Load16S))
    }

    /// Translate a Wasm `i32.load_u16` instruction.
    pub fn translate_i32_load16_u(
        &mut self,
        memarg: wasmparser::MemArg,
    ) -> Result<(), TranslationError> {
        self.translate_load(memarg, load_op!(I32Load16U))
    }

    /// Translate a Wasm `i64.load_i8` instruction.
    pub fn translate_i64_load8_s(
        &mut self,
        memarg: wasmparser::MemArg,
    ) -> Result<(), TranslationError> {
        self.translate_load(memarg, load_op!(I64Load8S))
    }

    /// Translate a Wasm `i64.load_u8` instruction.
    pub fn translate_i64_load8_u(
        &mut self,
        memarg: wasmparser::MemArg,
    ) -> Result<(), TranslationError> {
        self.translate_load(memarg, load_op!(I64Load8U))
    }

    /// Translate a Wasm `i64.load_i16` instruction.
    pub fn translate_i64_load16_s(
        &mut self,
        memarg: wasmparser::MemArg,
    ) -> Result<(), TranslationError> {
        self.translate_load(memarg, load_op!(I64Load16S))
    }

    /// Translate a Wasm `i64.load_u16` instruction.
    pub fn translate_i64_load16_u(
        &mut self,
        memarg: wasmparser::MemArg,
    ) -> Result<(), TranslationError> {
        self.translate_load(memarg, load_op!(I64Load16U))
    }

    /// Translate a Wasm `i64.load_i32` instruction.
    pub fn translate_i64_load32_s(
        &mut self,
        memarg: wasmparser::MemArg,
    ) -> Result<(), TranslationError> {
        self.translate_load(memarg, load_op!(I64Load32S))
    }

    /// Translate a Wasm `i64.load_u32` instruction.
    pub fn translate_i64_load32_u(
        &mut self,
        memarg: wasmparser::MemArg,
    ) -> Result<(), TranslationError> {
        self.translate_load(memarg, load_op!(I64Load32U))
    }

    /// Translate a Wasm `<ty>.store` instruction.
    ///
    /// # Note
    ///
    /// This is used as the translation backend of the following Wasm instructions:
    ///
    /// - `{i32, i64, f32, f64}.store`
    /// - `{i32, i64}.store_i8`
    /// - `{i32, i64}.store_i16`
    /// - `i64.store_i32`
    fn translate_store(
        &mut self,
        memarg: wasmparser::MemArg,
        make_inst: fn(IrRegister, Offset, IrRegister) -> IrInstruction,
        make_imm_inst: fn(IrRegister, Offset, UntypedValue) -> IrInstruction,
    ) -> Result<(), TranslationError> {
        self.translate_if_reachable(|builder| {
            let (memory_idx, offset) = Self::decompose_memarg(memarg);
            debug_assert_eq!(memory_idx.into_u32(), DEFAULT_MEMORY_INDEX);
            let offset = Offset::from(offset);
            let copy_result = match builder.providers.peek2() {
                (IrProvider::Immediate(_), _) => Some(builder.providers.peek_dynamic()),
                _ => None,
            };
            let (ptr, value) = builder.providers.pop2();
            let ptr = match ptr {
                IrProvider::Register(ptr) => ptr,
                IrProvider::Immediate(ptr) => {
                    //       `temp` register and use the register instead since
                    //       otherwise we cannot construct the `wasmi` bytecode
                    //       that expects the pointer value to be provided in
                    //       a register.
                    //       After the store instruction we immediate have to
                    //       pop the temporarily used register again.
                    let copy_result = copy_result.expect("register for intermediate copy");
                    builder.translate_copy(copy_result, ptr.into())?;
                    copy_result
                }
            };
            match value {
                IrProvider::Register(value) => {
                    builder.push_instr(make_inst(ptr, offset, value));
                }
                IrProvider::Immediate(value) => {
                    builder.push_instr(make_imm_inst(ptr, offset, value));
                }
            }
            Ok(())
        })
    }

    /// Translate a Wasm `i32.store` instruction.
    pub fn translate_i32_store(
        &mut self,
        memarg: wasmparser::MemArg,
    ) -> Result<(), TranslationError> {
        self.translate_store(memarg, store_op!(I32Store), store_op!(I32StoreImm))
    }

    /// Translate a Wasm `i64.store` instruction.
    pub fn translate_i64_store(
        &mut self,
        memarg: wasmparser::MemArg,
    ) -> Result<(), TranslationError> {
        self.translate_store(memarg, store_op!(I64Store), store_op!(I64StoreImm))
    }

    /// Translate a Wasm `f32.store` instruction.
    pub fn translate_f32_store(
        &mut self,
        memarg: wasmparser::MemArg,
    ) -> Result<(), TranslationError> {
        self.translate_store(memarg, store_op!(F32Store), store_op!(F32StoreImm))
    }

    /// Translate a Wasm `f64.store` instruction.
    pub fn translate_f64_store(
        &mut self,
        memarg: wasmparser::MemArg,
    ) -> Result<(), TranslationError> {
        self.translate_store(memarg, store_op!(F64Store), store_op!(F64StoreImm))
    }

    /// Translate a Wasm `i32.store_i8` instruction.
    pub fn translate_i32_store8(
        &mut self,
        memarg: wasmparser::MemArg,
    ) -> Result<(), TranslationError> {
        self.translate_store(memarg, store_op!(I32Store8), store_op!(I32Store8Imm))
    }

    /// Translate a Wasm `i32.store_i16` instruction.
    pub fn translate_i32_store16(
        &mut self,
        memarg: wasmparser::MemArg,
    ) -> Result<(), TranslationError> {
        self.translate_store(memarg, store_op!(I32Store16), store_op!(I32Store16Imm))
    }

    /// Translate a Wasm `i64.store_i8` instruction.
    pub fn translate_i64_store8(
        &mut self,
        memarg: wasmparser::MemArg,
    ) -> Result<(), TranslationError> {
        self.translate_store(memarg, store_op!(I64Store8), store_op!(I64Store8Imm))
    }

    /// Translate a Wasm `i64.store_i16` instruction.
    pub fn translate_i64_store16(
        &mut self,
        memarg: wasmparser::MemArg,
    ) -> Result<(), TranslationError> {
        self.translate_store(memarg, store_op!(I64Store16), store_op!(I64Store16Imm))
    }

    /// Translate a Wasm `i64.store_i32` instruction.
    pub fn translate_i64_store32(
        &mut self,
        memarg: wasmparser::MemArg,
    ) -> Result<(), TranslationError> {
        self.translate_store(memarg, store_op!(I64Store32), store_op!(I64Store32Imm))
    }

    /// Translate a Wasm `memory.size` instruction.
    pub fn translate_memory_size(
        &mut self,
        memory_idx: u32,
        _mem_byte: u8,
    ) -> Result<(), TranslationError> {
        debug_assert_eq!(memory_idx, DEFAULT_MEMORY_INDEX);
        self.translate_if_reachable(|builder| {
            let result = builder.providers.push_dynamic();
            builder.push_instr(Instruction::MemorySize { result });
            Ok(())
        })
    }

    /// Translate a Wasm `memory.grow` instruction.
    pub fn translate_memory_grow(
        &mut self,
        memory_idx: u32,
        _mem_byte: u8,
    ) -> Result<(), TranslationError> {
        debug_assert_eq!(memory_idx, DEFAULT_MEMORY_INDEX);
        self.translate_if_reachable(|builder| {
            let amount = builder.providers.pop();
            let result = builder.providers.push_dynamic();
            builder.push_instr(Instruction::MemoryGrow { result, amount });
            Ok(())
        })
    }

    /// Translate a Wasm `<ty>.const` instruction.
    ///
    /// # Note
    ///
    /// This is used as the translation backend of the following Wasm instructions:
    ///
    /// - `i32.const`
    /// - `i64.const`
    /// - `f32.const`
    /// - `f64.const`
    fn translate_const<T>(&mut self, value: T) -> Result<(), TranslationError>
    where
        T: Into<UntypedValue>,
    {
        self.update_allow_set_local_override(false);
        self.translate_if_reachable(|builder| {
            builder.providers.push_const(value);
            Ok(())
        })
    }

    /// Translate a Wasm `i32.const` instruction.
    pub fn translate_i32_const(&mut self, value: i32) -> Result<(), TranslationError> {
        self.translate_const(value)
    }

    /// Translate a Wasm `i64.const` instruction.
    pub fn translate_i64_const(&mut self, value: i64) -> Result<(), TranslationError> {
        self.translate_const(value)
    }

    /// Translate a Wasm `f32.const` instruction.
    pub fn translate_f32_const(
        &mut self,
        value: wasmparser::Ieee32,
    ) -> Result<(), TranslationError> {
        self.translate_const(F32::from_bits(value.bits()))
    }

    /// Translate a Wasm `f64.const` instruction.
    pub fn translate_f64_const(
        &mut self,
        value: wasmparser::Ieee64,
    ) -> Result<(), TranslationError> {
        self.translate_const(F64::from_bits(value.bits()))
    }

    /// Translate a Wasm `i32.eqz` instruction.
    pub fn translate_i32_eqz(&mut self) -> Result<(), TranslationError> {
        self.translate_if_reachable(|builder| {
            builder.translate_const(0_i32)?;
            builder.translate_i32_eq()?;
            Ok(())
        })
    }

    /// Translate a Wasm binary comparison instruction.
    ///
    /// # Note
    ///
    /// This is used to translate the following Wasm instructions:
    ///
    /// - `{i32, i64}.eqz`
    /// - `{i32, i64, f32, f64}.eq`
    /// - `{i32, i64, f32, f64}.ne`
    fn translate_binary_cmp(
        &mut self,
        make_op: fn(IrRegister, IrRegister, IrRegister) -> IrInstruction,
        make_imm_op: fn(IrRegister, IrRegister, UntypedValue) -> IrInstruction,
        exec_op: fn(UntypedValue, UntypedValue) -> UntypedValue,
    ) -> Result<(), TranslationError> {
        self.translate_if_reachable(|builder| {
            let (lhs, rhs) = builder.providers.pop2();
            match (lhs, rhs) {
                (IrProvider::Register(lhs), IrProvider::Register(rhs)) => {
                    let result = builder.providers.push_dynamic();
                    builder.push_instr(make_op(result, lhs, rhs));
                }
                (IrProvider::Register(lhs), IrProvider::Immediate(rhs)) => {
                    let result = builder.providers.push_dynamic();
                    builder.push_instr(make_imm_op(result, lhs, rhs));
                }
                (IrProvider::Immediate(lhs), IrProvider::Register(rhs)) => {
                    // Note: we can swap the operands to avoid having to copy `rhs`.
                    let result = builder.providers.push_dynamic();
                    builder.push_instr(make_imm_op(result, rhs, lhs));
                }
                (IrProvider::Immediate(lhs), IrProvider::Immediate(rhs)) => {
                    // Note: precompute result and push onto provider stack
                    builder.providers.push_const(exec_op(lhs, rhs));
                }
            };
            Ok(())
        })
    }

    /// Translate a Wasm `i32.eq` instruction.
    pub fn translate_i32_eq(&mut self) -> Result<(), TranslationError> {
        self.translate_binary_cmp(make_op!(I32Eq), make_op!(I32EqImm), UntypedValue::i32_eq)
    }

    /// Translate a Wasm `i32.ne` instruction.
    pub fn translate_i32_ne(&mut self) -> Result<(), TranslationError> {
        self.translate_binary_cmp(make_op!(I32Ne), make_op!(I32NeImm), UntypedValue::i32_ne)
    }

    /// Translate a Wasm binary ordering instruction.
    ///
    /// # Note
    ///
    /// This is used to translate the following Wasm instructions:
    ///
    /// - `{i32, u32, i64, u64, f32, f64}.lt`
    /// - `{i32, u32, i64, u64, f32, f64}.le`
    /// - `{i32, u32, i64, u64, f32, f64}.gt`
    /// - `{i32, u32, i64, u64, f32, f64}.ge`
    fn translate_ord(
        &mut self,
        make_op: fn(IrRegister, IrRegister, IrRegister) -> IrInstruction,
        make_imm_op: fn(IrRegister, IrRegister, UntypedValue) -> IrInstruction,
        swap_op: fn(IrRegister, IrRegister, UntypedValue) -> IrInstruction,
        exec_op: fn(UntypedValue, UntypedValue) -> UntypedValue,
    ) -> Result<(), TranslationError> {
        self.translate_if_reachable(|builder| {
            let (lhs, rhs) = builder.providers.pop2();
            match (lhs, rhs) {
                (IrProvider::Register(lhs), IrProvider::Register(rhs)) => {
                    let result = builder.providers.push_dynamic();
                    builder.push_instr(make_op(result, lhs, rhs));
                }
                (IrProvider::Register(lhs), IrProvider::Immediate(rhs)) => {
                    let result = builder.providers.push_dynamic();
                    builder.push_instr(make_imm_op(result, lhs, rhs));
                }
                (IrProvider::Immediate(lhs), IrProvider::Register(rhs)) => {
                    // Note: we can swap the operands to avoid having to copy `rhs`.
                    let result = builder.providers.push_dynamic();
                    builder.push_instr(swap_op(result, rhs, lhs));
                }
                (IrProvider::Immediate(lhs), IrProvider::Immediate(rhs)) => {
                    // Note: precompute result and push onto provider stack
                    builder.providers.push_const(exec_op(lhs, rhs));
                }
            };
            Ok(())
        })
    }

    /// Translate a Wasm `i32.lt` instruction.
    pub fn translate_i32_lt_s(&mut self) -> Result<(), TranslationError> {
        self.translate_ord(
            make_op!(I32LtS),
            make_op!(I32LtSImm),
            make_op!(I32GtSImm),
            UntypedValue::i32_lt_s,
        )
    }

    /// Translate a Wasm `u32.lt` instruction.
    pub fn translate_i32_lt_u(&mut self) -> Result<(), TranslationError> {
        self.translate_ord(
            make_op!(I32LtU),
            make_op!(I32LtUImm),
            make_op!(I32GtUImm),
            UntypedValue::i32_lt_u,
        )
    }

    /// Translate a Wasm `i32.gt` instruction.
    pub fn translate_i32_gt_s(&mut self) -> Result<(), TranslationError> {
        self.translate_ord(
            make_op!(I32GtS),
            make_op!(I32GtSImm),
            make_op!(I32LtSImm),
            UntypedValue::i32_gt_s,
        )
    }

    /// Translate a Wasm `u32.gt` instruction.
    pub fn translate_i32_gt_u(&mut self) -> Result<(), TranslationError> {
        self.translate_ord(
            make_op!(I32GtU),
            make_op!(I32GtUImm),
            make_op!(I32LtUImm),
            UntypedValue::i32_gt_u,
        )
    }

    /// Translate a Wasm `i32.le` instruction.
    pub fn translate_i32_le_s(&mut self) -> Result<(), TranslationError> {
        self.translate_ord(
            make_op!(I32LeS),
            make_op!(I32LeSImm),
            make_op!(I32GeSImm),
            UntypedValue::i32_le_s,
        )
    }

    /// Translate a Wasm `u32.le` instruction.
    pub fn translate_i32_le_u(&mut self) -> Result<(), TranslationError> {
        self.translate_ord(
            make_op!(I32LeU),
            make_op!(I32LeUImm),
            make_op!(I32GeUImm),
            UntypedValue::i32_le_u,
        )
    }

    /// Translate a Wasm `i32.ge` instruction.
    pub fn translate_i32_ge_s(&mut self) -> Result<(), TranslationError> {
        self.translate_ord(
            make_op!(I32GeS),
            make_op!(I32GeSImm),
            make_op!(I32LeSImm),
            UntypedValue::i32_ge_s,
        )
    }

    /// Translate a Wasm `u32.ge` instruction.
    pub fn translate_i32_ge_u(&mut self) -> Result<(), TranslationError> {
        self.translate_ord(
            make_op!(I32GeU),
            make_op!(I32GeUImm),
            make_op!(I32LeUImm),
            UntypedValue::i32_ge_u,
        )
    }

    /// Translate a Wasm `i64.eqz` instruction.
    pub fn translate_i64_eqz(&mut self) -> Result<(), TranslationError> {
        self.translate_if_reachable(|builder| {
            builder.translate_const(0_i64)?;
            builder.translate_i64_eq()?;
            Ok(())
        })
    }

    /// Translate a Wasm `i64.eq` instruction.
    pub fn translate_i64_eq(&mut self) -> Result<(), TranslationError> {
        self.translate_binary_cmp(make_op!(I64Eq), make_op!(I64EqImm), UntypedValue::i64_eq)
    }

    /// Translate a Wasm `i64.ne` instruction.
    pub fn translate_i64_ne(&mut self) -> Result<(), TranslationError> {
        self.translate_binary_cmp(make_op!(I64Ne), make_op!(I64NeImm), UntypedValue::i64_ne)
    }

    /// Translate a Wasm `i64.lt` instruction.
    pub fn translate_i64_lt_s(&mut self) -> Result<(), TranslationError> {
        self.translate_ord(
            make_op!(I64LtS),
            make_op!(I64LtSImm),
            make_op!(I64GtSImm),
            UntypedValue::i64_lt_s,
        )
    }

    /// Translate a Wasm `u64.lt` instruction.
    pub fn translate_i64_lt_u(&mut self) -> Result<(), TranslationError> {
        self.translate_ord(
            make_op!(I64LtU),
            make_op!(I64LtUImm),
            make_op!(I64GtUImm),
            UntypedValue::i64_lt_u,
        )
    }

    /// Translate a Wasm `i64.gt` instruction.
    pub fn translate_i64_gt_s(&mut self) -> Result<(), TranslationError> {
        self.translate_ord(
            make_op!(I64GtS),
            make_op!(I64GtSImm),
            make_op!(I64LtSImm),
            UntypedValue::i64_gt_s,
        )
    }

    /// Translate a Wasm `u64.gt` instruction.
    pub fn translate_i64_gt_u(&mut self) -> Result<(), TranslationError> {
        self.translate_ord(
            make_op!(I64GtU),
            make_op!(I64GtUImm),
            make_op!(I64LtUImm),
            UntypedValue::i64_gt_u,
        )
    }

    /// Translate a Wasm `i64.le` instruction.
    pub fn translate_i64_le_s(&mut self) -> Result<(), TranslationError> {
        self.translate_ord(
            make_op!(I64LeS),
            make_op!(I64LeSImm),
            make_op!(I64GeSImm),
            UntypedValue::i64_le_s,
        )
    }

    /// Translate a Wasm `u64.le` instruction.
    pub fn translate_i64_le_u(&mut self) -> Result<(), TranslationError> {
        self.translate_ord(
            make_op!(I64LeU),
            make_op!(I64LeUImm),
            make_op!(I64GeUImm),
            UntypedValue::i64_le_u,
        )
    }

    /// Translate a Wasm `i64.ge` instruction.
    pub fn translate_i64_ge_s(&mut self) -> Result<(), TranslationError> {
        self.translate_ord(
            make_op!(I64GeS),
            make_op!(I64GeSImm),
            make_op!(I64LeSImm),
            UntypedValue::i64_ge_s,
        )
    }

    /// Translate a Wasm `u64.ge` instruction.
    pub fn translate_i64_ge_u(&mut self) -> Result<(), TranslationError> {
        self.translate_ord(
            make_op!(I64GeU),
            make_op!(I64GeUImm),
            make_op!(I64LeUImm),
            UntypedValue::i64_ge_u,
        )
    }

    /// Translate a Wasm `f32.eq` instruction.
    pub fn translate_f32_eq(&mut self) -> Result<(), TranslationError> {
        self.translate_binary_cmp(make_op!(F32Eq), make_op!(F32EqImm), UntypedValue::f32_eq)
    }

    /// Translate a Wasm `f32.ne` instruction.
    pub fn translate_f32_ne(&mut self) -> Result<(), TranslationError> {
        self.translate_binary_cmp(make_op!(F32Ne), make_op!(F32NeImm), UntypedValue::f32_ne)
    }

    /// Translate a Wasm `f32.lt` instruction.
    pub fn translate_f32_lt(&mut self) -> Result<(), TranslationError> {
        self.translate_ord(
            make_op!(F32Lt),
            make_op!(F32LtImm),
            make_op!(F32GtImm),
            UntypedValue::f32_lt,
        )
    }

    /// Translate a Wasm `f32.gt` instruction.
    pub fn translate_f32_gt(&mut self) -> Result<(), TranslationError> {
        self.translate_ord(
            make_op!(F32Gt),
            make_op!(F32GtImm),
            make_op!(F32LtImm),
            UntypedValue::f32_gt,
        )
    }

    /// Translate a Wasm `f32.le` instruction.
    pub fn translate_f32_le(&mut self) -> Result<(), TranslationError> {
        self.translate_ord(
            make_op!(F32Le),
            make_op!(F32LeImm),
            make_op!(F32GeImm),
            UntypedValue::f32_le,
        )
    }

    /// Translate a Wasm `f32.ge` instruction.
    pub fn translate_f32_ge(&mut self) -> Result<(), TranslationError> {
        self.translate_ord(
            make_op!(F32Ge),
            make_op!(F32GeImm),
            make_op!(F32LeImm),
            UntypedValue::f32_ge,
        )
    }

    /// Translate a Wasm `f64.eq` instruction.
    pub fn translate_f64_eq(&mut self) -> Result<(), TranslationError> {
        self.translate_binary_cmp(make_op!(F64Eq), make_op!(F64EqImm), UntypedValue::f64_eq)
    }

    /// Translate a Wasm `f64.ne` instruction.
    pub fn translate_f64_ne(&mut self) -> Result<(), TranslationError> {
        self.translate_binary_cmp(make_op!(F64Ne), make_op!(F64NeImm), UntypedValue::f64_ne)
    }

    /// Translate a Wasm `f64.lt` instruction.
    pub fn translate_f64_lt(&mut self) -> Result<(), TranslationError> {
        self.translate_ord(
            make_op!(F64Lt),
            make_op!(F64LtImm),
            make_op!(F64GtImm),
            UntypedValue::f64_lt,
        )
    }

    /// Translate a Wasm `f64.gt` instruction.
    pub fn translate_f64_gt(&mut self) -> Result<(), TranslationError> {
        self.translate_ord(
            make_op!(F64Gt),
            make_op!(F64GtImm),
            make_op!(F64LtImm),
            UntypedValue::f64_gt,
        )
    }

    /// Translate a Wasm `f64.le` instruction.
    pub fn translate_f64_le(&mut self) -> Result<(), TranslationError> {
        self.translate_ord(
            make_op!(F64Le),
            make_op!(F64LeImm),
            make_op!(F64GeImm),
            UntypedValue::f64_le,
        )
    }

    /// Translate a Wasm `f64.ge` instruction.
    pub fn translate_f64_ge(&mut self) -> Result<(), TranslationError> {
        self.translate_ord(
            make_op!(F64Ge),
            make_op!(F64GeImm),
            make_op!(F64LeImm),
            UntypedValue::f64_ge,
        )
    }

    /// Translate a unary Wasm instruction.
    ///
    /// # Note
    ///
    /// This is used to translate the following Wasm instructions:
    ///
    /// - `{i32, i64}.clz`
    /// - `{i32, i64}.ctz`
    /// - `{i32, i64}.popcnt`
    /// - `{i32, i64}.extend_8s`
    /// - `{i32, i64}.extend_16s`
    /// - `i64.extend_32s`
    /// - `{f32, f64}.abs`
    /// - `{f32, f64}.neg`
    /// - `{f32, f64}.ceil`
    /// - `{f32, f64}.floor`
    /// - `{f32, f64}.trunc`
    /// - `{f32, f64}.nearest`
    /// - `{f32, f64}.sqrt`
    fn translate_unary_operation(
        &mut self,
        make_op: fn(IrRegister, IrRegister) -> IrInstruction,
        exec_op: fn(UntypedValue) -> UntypedValue,
    ) -> Result<(), TranslationError> {
        self.translate_if_reachable(|builder| {
            let input = builder.providers.pop();
            match input {
                IrProvider::Register(input) => {
                    let result = builder.providers.push_dynamic();
                    builder.push_instr(make_op(result, input));
                }
                IrProvider::Immediate(input) => {
                    builder.providers.push_const(exec_op(input));
                }
            }
            Ok(())
        })
    }

    /// Translate a Wasm `i32.clz` instruction.
    pub fn translate_i32_clz(&mut self) -> Result<(), TranslationError> {
        self.translate_unary_operation(
            |result, input| Instruction::I32Clz { result, input },
            UntypedValue::i32_clz,
        )
    }

    /// Translate a Wasm `i32.ctz` instruction.
    pub fn translate_i32_ctz(&mut self) -> Result<(), TranslationError> {
        self.translate_unary_operation(
            |result, input| Instruction::I32Ctz { result, input },
            UntypedValue::i32_ctz,
        )
    }

    /// Translate a Wasm `i32.popcnt` instruction.
    pub fn translate_i32_popcnt(&mut self) -> Result<(), TranslationError> {
        self.translate_unary_operation(
            |result, input| Instruction::I32Popcnt { result, input },
            UntypedValue::i32_popcnt,
        )
    }

    /// Translate a non-commutative binary Wasm instruction.
    ///
    /// - `{i32, i64, f32, f64}.sub`
    /// - `{i32, i64}.shl`
    /// - `{i32, u32, i64, u64}.shr`
    /// - `{i32, i64}.rotl`
    /// - `{i32, i64}.rotr`
    /// - `{f32, f64}.copysign`
    pub fn translate_binary_operation(
        &mut self,
        make_op: fn(IrRegister, IrRegister, IrRegister) -> IrInstruction,
        make_imm_op: fn(IrRegister, IrRegister, UntypedValue) -> IrInstruction,
        exec_op: fn(UntypedValue, UntypedValue) -> UntypedValue,
    ) -> Result<(), TranslationError> {
        self.translate_if_reachable(|builder| {
            let copy_result = match builder.providers.peek2() {
                (IrProvider::Immediate(_), IrProvider::Register(_)) => {
                    Some(builder.providers.peek_dynamic())
                }
                _ => None,
            };
            let (lhs, rhs) = builder.providers.pop2();
            match (lhs, rhs) {
                (IrProvider::Register(lhs), IrProvider::Register(rhs)) => {
                    let result = builder.providers.push_dynamic();
                    builder.push_instr(make_op(result, lhs, rhs));
                }
                (IrProvider::Register(lhs), IrProvider::Immediate(rhs)) => {
                    let result = builder.providers.push_dynamic();
                    builder.push_instr(make_imm_op(result, lhs, rhs));
                }
                (IrProvider::Immediate(lhs), IrProvider::Register(rhs)) => {
                    // Note: this case is a bit tricky for non-commutative operations.
                    //
                    // In order to be able to represent the constant left-hand side
                    // operand for the instruction we need to `copy` it into a register
                    // first.
                    let copy_result = copy_result.expect("register for intermediate copy");
                    let result = builder.providers.push_dynamic();
                    builder.translate_copy(copy_result, lhs.into())?;
                    builder.push_instr(make_op(result, copy_result, rhs));
                }
                (IrProvider::Immediate(lhs), IrProvider::Immediate(rhs)) => {
                    // Note: both operands are constant so we can evaluate the result.
                    builder.update_allow_set_local_override(false);
                    builder.providers.push_const(exec_op(lhs, rhs));
                }
            }
            Ok(())
        })
    }

    /// Translate a fallible non-commutative binary Wasm instruction.
    ///
    /// - `{i32, u32, i64, u64, f32, f64}.div`
    /// - `{i32, u32, i64, u64}.rem`
    pub fn translate_fallible_binary_operation(
        &mut self,
        make_op: fn(IrRegister, IrRegister, IrRegister) -> IrInstruction,
        make_imm_op: fn(IrRegister, IrRegister, UntypedValue) -> IrInstruction,
        exec_op: fn(UntypedValue, UntypedValue) -> Result<UntypedValue, TrapCode>,
    ) -> Result<(), TranslationError> {
        self.translate_if_reachable(|builder| {
            let copy_result = match builder.providers.peek2() {
                (IrProvider::Immediate(_), IrProvider::Register(_)) => {
                    Some(builder.providers.peek_dynamic())
                }
                _ => None,
            };
            let (lhs, rhs) = builder.providers.pop2();
            match (lhs, rhs) {
                (IrProvider::Register(lhs), IrProvider::Register(rhs)) => {
                    let result = builder.providers.push_dynamic();
                    builder.push_instr(make_op(result, lhs, rhs));
                }
                (IrProvider::Register(lhs), IrProvider::Immediate(rhs)) => {
                    let result = builder.providers.push_dynamic();
                    builder.push_instr(make_imm_op(result, lhs, rhs));
                }
                (IrProvider::Immediate(lhs), IrProvider::Register(rhs)) => {
                    // Note: this case is a bit tricky for non-commutative operations.
                    //
                    // In order to be able to represent the constant left-hand side
                    // operand for the instruction we need to `copy` it into a register
                    // first.
                    let copy_result = copy_result.expect("register for intermediate copy");
                    let result = builder.providers.push_dynamic();
                    builder.translate_copy(copy_result, lhs.into())?;
                    builder.push_instr(make_op(result, copy_result, rhs));
                }
                (IrProvider::Immediate(lhs), IrProvider::Immediate(rhs)) => {
                    // Note: both operands are constant so we can evaluate the result.
                    match exec_op(lhs, rhs) {
                        Ok(result) => {
                            builder.update_allow_set_local_override(false);
                            builder.providers.push_const(result);
                        }
                        Err(trap_code) => {
                            builder.push_instr(Instruction::Trap { trap_code });
                            builder.reachable = false;
                        }
                    }
                }
            }
            Ok(())
        })
    }

    /// Translates commutative binary Wasm operators.
    ///
    /// This uses the commutativity of the instruction in order to
    /// swap operands in cases where the `wasmi` bytecode would otherwise
    /// not be able to represent the instruction.
    ///
    /// # Note
    ///
    /// This includes the following Wasm instructions:
    ///
    /// - `{i32, i64, f32, f64}.add`
    /// - `{i32, i64, f32, f64}.mul`
    /// - `{i32, i64}.and`
    /// - `{i32, i64}.or`
    /// - `{i32, i64}.xor`
    /// - `{f32, f64}.min`
    /// - `{f32, f64}.max`
    fn translate_commutative_binary_operation(
        &mut self,
        make_op: fn(IrRegister, IrRegister, IrRegister) -> IrInstruction,
        make_imm_op: fn(IrRegister, IrRegister, UntypedValue) -> IrInstruction,
        exec_op: fn(UntypedValue, UntypedValue) -> UntypedValue,
    ) -> Result<(), TranslationError> {
        self.translate_if_reachable(|builder| {
            let (lhs, rhs) = builder.providers.pop2();
            match (lhs, rhs) {
                (IrProvider::Register(lhs), IrProvider::Register(rhs)) => {
                    let result = builder.providers.push_dynamic();
                    builder.push_instr(make_op(result, lhs, rhs));
                }
                (IrProvider::Register(lhs), IrProvider::Immediate(rhs)) => {
                    let result = builder.providers.push_dynamic();
                    builder.push_instr(make_imm_op(result, lhs, rhs));
                }
                (IrProvider::Immediate(lhs), IrProvider::Register(rhs)) => {
                    // Note: due to commutativity of the operation we can swap the parameters.
                    let result = builder.providers.push_dynamic();
                    builder.push_instr(make_imm_op(result, rhs, lhs));
                }
                (IrProvider::Immediate(lhs), IrProvider::Immediate(rhs)) => {
                    builder.providers.push_const(exec_op(lhs, rhs));
                }
            };
            Ok(())
        })
    }

    /// Translate a Wasm `i32.add` instruction.
    pub fn translate_i32_add(&mut self) -> Result<(), TranslationError> {
        self.translate_commutative_binary_operation(
            make_op!(I32Add),
            make_op!(I32AddImm),
            UntypedValue::i32_add,
        )
    }

    /// Translate a Wasm `i32.sub` instruction.
    pub fn translate_i32_sub(&mut self) -> Result<(), TranslationError> {
        self.translate_binary_operation(
            make_op!(I32Sub),
            make_op!(I32SubImm),
            UntypedValue::i32_sub,
        )
    }

    /// Translate a Wasm `i32.mul` instruction.
    pub fn translate_i32_mul(&mut self) -> Result<(), TranslationError> {
        self.translate_commutative_binary_operation(
            make_op!(I32Mul),
            make_op!(I32MulImm),
            UntypedValue::i32_mul,
        )
    }

    /// Translate a Wasm `i32.div` instruction.
    pub fn translate_i32_div_s(&mut self) -> Result<(), TranslationError> {
        self.translate_fallible_binary_operation(
            make_op!(I32DivS),
            make_op!(I32DivSImm),
            UntypedValue::i32_div_s,
        )
    }

    /// Translate a Wasm `u32.div` instruction.
    pub fn translate_i32_div_u(&mut self) -> Result<(), TranslationError> {
        self.translate_fallible_binary_operation(
            make_op!(I32DivU),
            make_op!(I32DivUImm),
            UntypedValue::i32_div_u,
        )
    }

    /// Translate a Wasm `i32.rem` instruction.
    pub fn translate_i32_rem_s(&mut self) -> Result<(), TranslationError> {
        self.translate_fallible_binary_operation(
            make_op!(I32RemS),
            make_op!(I32RemSImm),
            UntypedValue::i32_rem_s,
        )
    }

    /// Translate a Wasm `u32.rem` instruction.
    pub fn translate_i32_rem_u(&mut self) -> Result<(), TranslationError> {
        self.translate_fallible_binary_operation(
            make_op!(I32RemU),
            make_op!(I32RemUImm),
            UntypedValue::i32_rem_u,
        )
    }

    /// Translate a Wasm `i32.and` instruction.
    pub fn translate_i32_and(&mut self) -> Result<(), TranslationError> {
        self.translate_commutative_binary_operation(
            make_op!(I32And),
            make_op!(I32AndImm),
            UntypedValue::i32_and,
        )
    }

    /// Translate a Wasm `i32.or` instruction.
    pub fn translate_i32_or(&mut self) -> Result<(), TranslationError> {
        self.translate_commutative_binary_operation(
            make_op!(I32Or),
            make_op!(I32OrImm),
            UntypedValue::i32_or,
        )
    }

    /// Translate a Wasm `i32.xor` instruction.
    pub fn translate_i32_xor(&mut self) -> Result<(), TranslationError> {
        self.translate_commutative_binary_operation(
            make_op!(I32Xor),
            make_op!(I32XorImm),
            UntypedValue::i32_xor,
        )
    }

    /// Translate a Wasm `i32.shl` instruction.
    pub fn translate_i32_shl(&mut self) -> Result<(), TranslationError> {
        self.translate_binary_operation(
            make_op!(I32Shl),
            make_op!(I32ShlImm),
            UntypedValue::i32_shl,
        )
    }

    /// Translate a Wasm `i32.shr` instruction.
    pub fn translate_i32_shr_s(&mut self) -> Result<(), TranslationError> {
        self.translate_binary_operation(
            make_op!(I32ShrS),
            make_op!(I32ShrSImm),
            UntypedValue::i32_shr_s,
        )
    }

    /// Translate a Wasm `u32.shr` instruction.
    pub fn translate_i32_shr_u(&mut self) -> Result<(), TranslationError> {
        self.translate_binary_operation(
            make_op!(I32ShrU),
            make_op!(I32ShrUImm),
            UntypedValue::i32_shr_u,
        )
    }

    /// Translate a Wasm `i32.rotl` instruction.
    pub fn translate_i32_rotl(&mut self) -> Result<(), TranslationError> {
        self.translate_binary_operation(
            make_op!(I32Rotl),
            make_op!(I32RotlImm),
            UntypedValue::i32_rotl,
        )
    }

    /// Translate a Wasm `i32.rotr` instruction.
    pub fn translate_i32_rotr(&mut self) -> Result<(), TranslationError> {
        self.translate_binary_operation(
            make_op!(I32Rotr),
            make_op!(I32RotrImm),
            UntypedValue::i32_rotr,
        )
    }

    /// Translate a Wasm `i64.clz` instruction.
    pub fn translate_i64_clz(&mut self) -> Result<(), TranslationError> {
        self.translate_unary_operation(
            |result, input| Instruction::I64Clz { result, input },
            UntypedValue::i64_clz,
        )
    }

    /// Translate a Wasm `i64.ctz` instruction.
    pub fn translate_i64_ctz(&mut self) -> Result<(), TranslationError> {
        self.translate_unary_operation(
            |result, input| Instruction::I64Ctz { result, input },
            UntypedValue::i64_ctz,
        )
    }

    /// Translate a Wasm `i64.popcnt` instruction.
    pub fn translate_i64_popcnt(&mut self) -> Result<(), TranslationError> {
        self.translate_unary_operation(
            |result, input| Instruction::I64Popcnt { result, input },
            UntypedValue::i64_popcnt,
        )
    }

    /// Translate a Wasm `i64.add` instruction.
    pub fn translate_i64_add(&mut self) -> Result<(), TranslationError> {
        self.translate_commutative_binary_operation(
            make_op!(I64Add),
            make_op!(I64AddImm),
            UntypedValue::i64_add,
        )
    }

    /// Translate a Wasm `i64.sub` instruction.
    pub fn translate_i64_sub(&mut self) -> Result<(), TranslationError> {
        self.translate_binary_operation(
            make_op!(I64Sub),
            make_op!(I64SubImm),
            UntypedValue::i64_sub,
        )
    }

    /// Translate a Wasm `i64.mul` instruction.
    pub fn translate_i64_mul(&mut self) -> Result<(), TranslationError> {
        self.translate_commutative_binary_operation(
            make_op!(I64Mul),
            make_op!(I64MulImm),
            UntypedValue::i64_mul,
        )
    }

    /// Translate a Wasm `i64.div` instruction.
    pub fn translate_i64_div_s(&mut self) -> Result<(), TranslationError> {
        self.translate_fallible_binary_operation(
            make_op!(I64DivS),
            make_op!(I64DivSImm),
            UntypedValue::i64_div_s,
        )
    }

    /// Translate a Wasm `u64.div` instruction.
    pub fn translate_i64_div_u(&mut self) -> Result<(), TranslationError> {
        self.translate_fallible_binary_operation(
            make_op!(I64DivU),
            make_op!(I64DivUImm),
            UntypedValue::i64_div_u,
        )
    }

    /// Translate a Wasm `i64.rem` instruction.
    pub fn translate_i64_rem_s(&mut self) -> Result<(), TranslationError> {
        self.translate_fallible_binary_operation(
            make_op!(I64RemS),
            make_op!(I64RemSImm),
            UntypedValue::i64_rem_s,
        )
    }

    /// Translate a Wasm `u64.rem` instruction.
    pub fn translate_i64_rem_u(&mut self) -> Result<(), TranslationError> {
        self.translate_fallible_binary_operation(
            make_op!(I64RemU),
            make_op!(I64RemUImm),
            UntypedValue::i64_rem_u,
        )
    }

    /// Translate a Wasm `i64.and` instruction.
    pub fn translate_i64_and(&mut self) -> Result<(), TranslationError> {
        self.translate_commutative_binary_operation(
            make_op!(I64And),
            make_op!(I64AndImm),
            UntypedValue::i64_and,
        )
    }

    /// Translate a Wasm `i64.or` instruction.
    pub fn translate_i64_or(&mut self) -> Result<(), TranslationError> {
        self.translate_commutative_binary_operation(
            make_op!(I64Or),
            make_op!(I64OrImm),
            UntypedValue::i64_or,
        )
    }

    /// Translate a Wasm `i64.xor` instruction.
    pub fn translate_i64_xor(&mut self) -> Result<(), TranslationError> {
        self.translate_commutative_binary_operation(
            make_op!(I64Xor),
            make_op!(I64XorImm),
            UntypedValue::i64_xor,
        )
    }

    /// Translate a Wasm `i64.shl` instruction.
    pub fn translate_i64_shl(&mut self) -> Result<(), TranslationError> {
        self.translate_binary_operation(
            make_op!(I64Shl),
            make_op!(I64ShlImm),
            UntypedValue::i64_shl,
        )
    }

    /// Translate a Wasm `i64.shr` instruction.
    pub fn translate_i64_shr_s(&mut self) -> Result<(), TranslationError> {
        self.translate_binary_operation(
            make_op!(I64ShrS),
            make_op!(I64ShrSImm),
            UntypedValue::i64_shr_s,
        )
    }

    /// Translate a Wasm `u64.shr` instruction.
    pub fn translate_i64_shr_u(&mut self) -> Result<(), TranslationError> {
        self.translate_binary_operation(
            make_op!(I64ShrU),
            make_op!(I64ShrUImm),
            UntypedValue::i64_shr_u,
        )
    }

    /// Translate a Wasm `i64.rotl` instruction.
    pub fn translate_i64_rotl(&mut self) -> Result<(), TranslationError> {
        self.translate_binary_operation(
            make_op!(I64Rotl),
            make_op!(I64RotlImm),
            UntypedValue::i64_rotl,
        )
    }

    /// Translate a Wasm `i64.rotr` instruction.
    pub fn translate_i64_rotr(&mut self) -> Result<(), TranslationError> {
        self.translate_binary_operation(
            make_op!(I64Rotr),
            make_op!(I64RotrImm),
            UntypedValue::i64_rotr,
        )
    }

    /// Translate a Wasm `f32.abs` instruction.
    pub fn translate_f32_abs(&mut self) -> Result<(), TranslationError> {
        self.translate_unary_operation(
            |result, input| Instruction::F32Abs { result, input },
            UntypedValue::f32_abs,
        )
    }

    /// Translate a Wasm `f32.neg` instruction.
    pub fn translate_f32_neg(&mut self) -> Result<(), TranslationError> {
        self.translate_unary_operation(
            |result, input| Instruction::F32Neg { result, input },
            UntypedValue::f32_neg,
        )
    }

    /// Translate a Wasm `f32.ceil` instruction.
    pub fn translate_f32_ceil(&mut self) -> Result<(), TranslationError> {
        self.translate_unary_operation(
            |result, input| Instruction::F32Ceil { result, input },
            UntypedValue::f32_ceil,
        )
    }

    /// Translate a Wasm `f32.floor` instruction.
    pub fn translate_f32_floor(&mut self) -> Result<(), TranslationError> {
        self.translate_unary_operation(
            |result, input| Instruction::F32Floor { result, input },
            UntypedValue::f32_floor,
        )
    }

    /// Translate a Wasm `f32.trunc` instruction.
    pub fn translate_f32_trunc(&mut self) -> Result<(), TranslationError> {
        self.translate_unary_operation(
            |result, input| Instruction::F32Trunc { result, input },
            UntypedValue::f32_trunc,
        )
    }

    /// Translate a Wasm `f32.nearest` instruction.
    pub fn translate_f32_nearest(&mut self) -> Result<(), TranslationError> {
        self.translate_unary_operation(
            |result, input| Instruction::F32Nearest { result, input },
            UntypedValue::f32_nearest,
        )
    }

    /// Translate a Wasm `f32.sqrt` instruction.
    pub fn translate_f32_sqrt(&mut self) -> Result<(), TranslationError> {
        self.translate_unary_operation(
            |result, input| Instruction::F32Sqrt { result, input },
            UntypedValue::f32_sqrt,
        )
    }

    /// Translate a Wasm `f32.add` instruction.
    pub fn translate_f32_add(&mut self) -> Result<(), TranslationError> {
        self.translate_commutative_binary_operation(
            make_op!(F32Add),
            make_op!(F32AddImm),
            UntypedValue::f32_add,
        )
    }

    /// Translate a Wasm `f32.sub` instruction.
    pub fn translate_f32_sub(&mut self) -> Result<(), TranslationError> {
        self.translate_binary_operation(
            make_op!(F32Sub),
            make_op!(F32SubImm),
            UntypedValue::f32_sub,
        )
    }

    /// Translate a Wasm `f32.mul` instruction.
    pub fn translate_f32_mul(&mut self) -> Result<(), TranslationError> {
        self.translate_commutative_binary_operation(
            make_op!(F32Mul),
            make_op!(F32MulImm),
            UntypedValue::f32_mul,
        )
    }

    /// Translate a Wasm `f32.div` instruction.
    pub fn translate_f32_div(&mut self) -> Result<(), TranslationError> {
        self.translate_binary_operation(
            make_op!(F32Div),
            make_op!(F32DivImm),
            UntypedValue::f32_div,
        )
    }

    /// Translate a Wasm `f32.min` instruction.
    pub fn translate_f32_min(&mut self) -> Result<(), TranslationError> {
        self.translate_commutative_binary_operation(
            make_op!(F32Min),
            make_op!(F32MinImm),
            UntypedValue::f32_min,
        )
    }

    /// Translate a Wasm `f32.max` instruction.
    pub fn translate_f32_max(&mut self) -> Result<(), TranslationError> {
        self.translate_commutative_binary_operation(
            make_op!(F32Max),
            make_op!(F32MaxImm),
            UntypedValue::f32_max,
        )
    }

    /// Translate a Wasm `f32.copysign` instruction.
    pub fn translate_f32_copysign(&mut self) -> Result<(), TranslationError> {
        self.translate_binary_operation(
            make_op!(F32Copysign),
            make_op!(F32CopysignImm),
            UntypedValue::f32_copysign,
        )
    }

    /// Translate a Wasm `f64.abs` instruction.
    pub fn translate_f64_abs(&mut self) -> Result<(), TranslationError> {
        self.translate_unary_operation(
            |result, input| Instruction::F64Abs { result, input },
            UntypedValue::f64_abs,
        )
    }

    /// Translate a Wasm `f64.neg` instruction.
    pub fn translate_f64_neg(&mut self) -> Result<(), TranslationError> {
        self.translate_unary_operation(
            |result, input| Instruction::F64Neg { result, input },
            UntypedValue::f64_neg,
        )
    }

    /// Translate a Wasm `f64.ceil` instruction.
    pub fn translate_f64_ceil(&mut self) -> Result<(), TranslationError> {
        self.translate_unary_operation(
            |result, input| Instruction::F64Ceil { result, input },
            UntypedValue::f64_ceil,
        )
    }

    /// Translate a Wasm `f64.floor` instruction.
    pub fn translate_f64_floor(&mut self) -> Result<(), TranslationError> {
        self.translate_unary_operation(
            |result, input| Instruction::F64Floor { result, input },
            UntypedValue::f64_floor,
        )
    }

    /// Translate a Wasm `f64.trunc` instruction.
    pub fn translate_f64_trunc(&mut self) -> Result<(), TranslationError> {
        self.translate_unary_operation(
            |result, input| Instruction::F64Trunc { result, input },
            UntypedValue::f64_trunc,
        )
    }

    /// Translate a Wasm `f64.nearest` instruction.
    pub fn translate_f64_nearest(&mut self) -> Result<(), TranslationError> {
        self.translate_unary_operation(
            |result, input| Instruction::F64Nearest { result, input },
            UntypedValue::f64_nearest,
        )
    }

    /// Translate a Wasm `f64.sqrt` instruction.
    pub fn translate_f64_sqrt(&mut self) -> Result<(), TranslationError> {
        self.translate_unary_operation(
            |result, input| Instruction::F64Sqrt { result, input },
            UntypedValue::f64_sqrt,
        )
    }

    /// Translate a Wasm `f64.add` instruction.
    pub fn translate_f64_add(&mut self) -> Result<(), TranslationError> {
        self.translate_commutative_binary_operation(
            make_op!(F64Add),
            make_op!(F64AddImm),
            UntypedValue::f64_add,
        )
    }

    /// Translate a Wasm `f64.sub` instruction.
    pub fn translate_f64_sub(&mut self) -> Result<(), TranslationError> {
        self.translate_binary_operation(
            make_op!(F64Sub),
            make_op!(F64SubImm),
            UntypedValue::f64_sub,
        )
    }

    /// Translate a Wasm `f64.mul` instruction.
    pub fn translate_f64_mul(&mut self) -> Result<(), TranslationError> {
        self.translate_commutative_binary_operation(
            make_op!(F64Mul),
            make_op!(F64MulImm),
            UntypedValue::f64_mul,
        )
    }

    /// Translate a Wasm `f64.div` instruction.
    pub fn translate_f64_div(&mut self) -> Result<(), TranslationError> {
        self.translate_binary_operation(
            make_op!(F64Div),
            make_op!(F64DivImm),
            UntypedValue::f64_div,
        )
    }

    /// Translate a Wasm `f64.min` instruction.
    pub fn translate_f64_min(&mut self) -> Result<(), TranslationError> {
        self.translate_commutative_binary_operation(
            make_op!(F64Min),
            make_op!(F64MinImm),
            UntypedValue::f64_min,
        )
    }

    /// Translate a Wasm `f64.max` instruction.
    pub fn translate_f64_max(&mut self) -> Result<(), TranslationError> {
        self.translate_commutative_binary_operation(
            make_op!(F64Max),
            make_op!(F64MaxImm),
            UntypedValue::f64_max,
        )
    }

    /// Translate a Wasm `f64.copysign` instruction.
    pub fn translate_f64_copysign(&mut self) -> Result<(), TranslationError> {
        self.translate_binary_operation(
            make_op!(F64Copysign),
            make_op!(F64CopysignImm),
            UntypedValue::f64_copysign,
        )
    }

    /// Translate an infallible Wasm conversion instruction.
    ///
    /// - `i32.wrap_i64`
    /// - `{i32, u32}.trunc_f32
    /// - `{i32, u32}.trunc_f64`
    /// - `{i64, u64}.extend_i32`
    /// - `{i64, u64}.trunc_f32`
    /// - `{i64, u64}.trunc_f64`
    /// - `f32.convert_{i32, u32, i64, u64}`
    /// - `f32.demote_f64`
    /// - `f64.convert_{i32, u32, i64, u64}`
    /// - `f64.promote_f32`
    fn translate_conversion(
        &mut self,
        make_op: fn(IrRegister, IrRegister) -> IrInstruction,
        exec_op: fn(UntypedValue) -> UntypedValue,
    ) -> Result<(), TranslationError> {
        self.translate_unary_operation(make_op, exec_op)
    }

    /// Translate an infallible Wasm conversion instruction.
    ///
    /// - `{i32, u32}.trunc_f32
    /// - `{i32, u32}.trunc_f64`
    /// - `{i64, u64}.trunc_f32`
    /// - `{i64, u64}.trunc_f64`
    /// - `f32.convert_{i32, u32, i64, u64}`
    /// - `f64.convert_{i32, u32, i64, u64}`
    fn translate_fallible_conversion(
        &mut self,
        make_op: fn(IrRegister, IrRegister) -> IrInstruction,
        exec_op: fn(UntypedValue) -> Result<UntypedValue, TrapCode>,
    ) -> Result<(), TranslationError> {
        self.translate_if_reachable(|builder| {
            let input = builder.providers.pop();
            match input {
                IrProvider::Register(input) => {
                    let result = builder.providers.push_dynamic();
                    builder.push_instr(make_op(result, input));
                }
                IrProvider::Immediate(input) => match exec_op(input) {
                    Ok(result) => {
                        builder.providers.push_const(result);
                    }
                    Err(trap_code) => {
                        builder.push_instr(Instruction::Trap { trap_code });
                        builder.reachable = false;
                    }
                },
            }
            Ok(())
        })
    }

    /// Translate a Wasm `i32.wrap_i64` instruction.
    pub fn translate_i32_wrap_i64(&mut self) -> Result<(), TranslationError> {
        self.translate_conversion(unary_op!(I32WrapI64), UntypedValue::i32_wrap_i64)
    }

    /// Translate a Wasm `i32.trunc_f32` instruction.
    pub fn translate_i32_trunc_f32_s(&mut self) -> Result<(), TranslationError> {
        self.translate_fallible_conversion(unary_op!(I32TruncSF32), UntypedValue::i32_trunc_f32_s)
    }

    /// Translate a Wasm `u32.trunc_f32` instruction.
    pub fn translate_i32_trunc_f32_u(&mut self) -> Result<(), TranslationError> {
        self.translate_fallible_conversion(unary_op!(I32TruncUF32), UntypedValue::i32_trunc_f32_u)
    }

    /// Translate a Wasm `i32.trunc_f64` instruction.
    pub fn translate_i32_trunc_f64_s(&mut self) -> Result<(), TranslationError> {
        self.translate_fallible_conversion(unary_op!(I32TruncSF64), UntypedValue::i32_trunc_f64_s)
    }

    /// Translate a Wasm `u32.trunc_f64` instruction.
    pub fn translate_i32_trunc_f64_u(&mut self) -> Result<(), TranslationError> {
        self.translate_fallible_conversion(unary_op!(I32TruncUF64), UntypedValue::i32_trunc_f64_u)
    }

    /// Translate a Wasm `i64.extend_i32` instruction.
    pub fn translate_i64_extend_i32_s(&mut self) -> Result<(), TranslationError> {
        self.translate_conversion(unary_op!(I64ExtendSI32), UntypedValue::i64_extend_i32_s)
    }

    /// Translate a Wasm `u64.extend_i32` instruction.
    pub fn translate_i64_extend_i32_u(&mut self) -> Result<(), TranslationError> {
        self.translate_conversion(unary_op!(I64ExtendUI32), UntypedValue::i64_extend_i32_u)
    }

    /// Translate a Wasm `i64.trunc_f32` instruction.
    pub fn translate_i64_trunc_f32_s(&mut self) -> Result<(), TranslationError> {
        self.translate_fallible_conversion(unary_op!(I64TruncSF32), UntypedValue::i64_trunc_f32_s)
    }

    /// Translate a Wasm `u64.trunc_f32` instruction.
    pub fn translate_i64_trunc_f32_u(&mut self) -> Result<(), TranslationError> {
        self.translate_fallible_conversion(unary_op!(I64TruncUF32), UntypedValue::i64_trunc_f32_u)
    }

    /// Translate a Wasm `i64.trunc_f64` instruction.
    pub fn translate_i64_trunc_f64_s(&mut self) -> Result<(), TranslationError> {
        self.translate_fallible_conversion(unary_op!(I64TruncSF64), UntypedValue::i64_trunc_f64_s)
    }

    /// Translate a Wasm `u64.trunc_f64` instruction.
    pub fn translate_i64_trunc_f64_u(&mut self) -> Result<(), TranslationError> {
        self.translate_fallible_conversion(unary_op!(I64TruncUF64), UntypedValue::i64_trunc_f64_u)
    }

    /// Translate a Wasm `f32.convert_i32` instruction.
    pub fn translate_f32_convert_i32_s(&mut self) -> Result<(), TranslationError> {
        self.translate_conversion(unary_op!(F32ConvertSI32), UntypedValue::f32_convert_i32_s)
    }

    /// Translate a Wasm `f32.convert_u32` instruction.
    pub fn translate_f32_convert_i32_u(&mut self) -> Result<(), TranslationError> {
        self.translate_conversion(unary_op!(F32ConvertUI32), UntypedValue::f32_convert_i32_u)
    }

    /// Translate a Wasm `f32.convert_i64` instruction.
    pub fn translate_f32_convert_i64_s(&mut self) -> Result<(), TranslationError> {
        self.translate_conversion(unary_op!(F32ConvertSI64), UntypedValue::f32_convert_i64_s)
    }

    /// Translate a Wasm `f32.convert_u64` instruction.
    pub fn translate_f32_convert_i64_u(&mut self) -> Result<(), TranslationError> {
        self.translate_conversion(unary_op!(F32ConvertUI64), UntypedValue::f32_convert_i64_u)
    }

    /// Translate a Wasm `f32.demote_f64` instruction.
    pub fn translate_f32_demote_f64(&mut self) -> Result<(), TranslationError> {
        self.translate_conversion(unary_op!(F32DemoteF64), UntypedValue::f32_demote_f64)
    }

    /// Translate a Wasm `f64.convert_i32` instruction.
    pub fn translate_f64_convert_i32_s(&mut self) -> Result<(), TranslationError> {
        self.translate_conversion(unary_op!(F64ConvertSI32), UntypedValue::f64_convert_i32_s)
    }

    /// Translate a Wasm `f64.convert_u32` instruction.
    pub fn translate_f64_convert_i32_u(&mut self) -> Result<(), TranslationError> {
        self.translate_conversion(unary_op!(F64ConvertUI32), UntypedValue::f64_convert_i32_u)
    }

    /// Translate a Wasm `f64.convert_i64` instruction.
    pub fn translate_f64_convert_i64_s(&mut self) -> Result<(), TranslationError> {
        self.translate_conversion(unary_op!(F64ConvertSI64), UntypedValue::f64_convert_i64_s)
    }

    /// Translate a Wasm `f64.convert_u64` instruction.
    pub fn translate_f64_convert_i64_u(&mut self) -> Result<(), TranslationError> {
        self.translate_conversion(unary_op!(F64ConvertUI64), UntypedValue::f64_convert_i64_u)
    }

    /// Translate a Wasm `f64.promote_f32` instruction.
    pub fn translate_f64_promote_f32(&mut self) -> Result<(), TranslationError> {
        self.translate_conversion(unary_op!(F64PromoteF32), UntypedValue::f64_promote_f32)
    }

    /// Translate a Wasm `i32.reinterpret_f32` instruction.
    pub fn translate_i32_reinterpret_f32(&mut self) -> Result<(), TranslationError> {
        // Note: since `wasmi` engine treats its values internally as untyped
        //       bits we have to do nothing for reinterpret casts.
        //
        // -> `i32.reinterpret_f32` compiles to a no-op.
        Ok(())
    }

    /// Translate a Wasm `i64.reinterpret_f64` instruction.
    pub fn translate_i64_reinterpret_f64(&mut self) -> Result<(), TranslationError> {
        // Note: since `wasmi` engine treats its values internally as untyped
        //       bits we have to do nothing for reinterpret casts.
        //
        // -> `i64.reinterpret_f64` compiles to a no-op.
        Ok(())
    }

    /// Translate a Wasm `f32.reinterpret_i32` instruction.
    pub fn translate_f32_reinterpret_i32(&mut self) -> Result<(), TranslationError> {
        // Note: since `wasmi` engine treats its values internally as untyped
        //       bits we have to do nothing for reinterpret casts.
        //
        // -> `f32.reinterpret_i32` compiles to a no-op.
        Ok(())
    }

    /// Translate a Wasm `f64.reinterpret_i64` instruction.
    pub fn translate_f64_reinterpret_i64(&mut self) -> Result<(), TranslationError> {
        // Note: since `wasmi` engine treats its values internally as untyped
        //       bits we have to do nothing for reinterpret casts.
        //
        // -> `f64.reinterpret_i64` compiles to a no-op.
        Ok(())
    }

    /// Translate a Wasm `i32.extend_8s` instruction.
    pub fn translate_i32_extend8_s(&mut self) -> Result<(), TranslationError> {
        // Note: we do not consider sign-extend operations to be conversion
        //       routines since they do not alter the type of the operand.
        self.translate_unary_operation(unary_op!(I32Extend8S), UntypedValue::i32_extend8_s)
    }

    /// Translate a Wasm `i32.extend_16s` instruction.
    pub fn translate_i32_extend16_s(&mut self) -> Result<(), TranslationError> {
        // Note: we do not consider sign-extend operations to be conversion
        //       routines since they do not alter the type of the operand.
        self.translate_unary_operation(unary_op!(I32Extend16S), UntypedValue::i32_extend16_s)
    }

    /// Translate a Wasm `i64.extend_8s` instruction.
    pub fn translate_i64_extend8_s(&mut self) -> Result<(), TranslationError> {
        // Note: we do not consider sign-extend operations to be conversion
        //       routines since they do not alter the type of the operand.
        self.translate_unary_operation(unary_op!(I64Extend8S), UntypedValue::i64_extend8_s)
    }

    /// Translate a Wasm `i64.extend_16s` instruction.
    pub fn translate_i64_extend16_s(&mut self) -> Result<(), TranslationError> {
        // Note: we do not consider sign-extend operations to be conversion
        //       routines since they do not alter the type of the operand.
        self.translate_unary_operation(unary_op!(I64Extend16S), UntypedValue::i64_extend16_s)
    }

    /// Translate a Wasm `i64.extend_32s` instruction.
    pub fn translate_i64_extend32_s(&mut self) -> Result<(), TranslationError> {
        // Note: we do not consider sign-extend operations to be conversion
        //       routines since they do not alter the type of the operand.
        self.translate_unary_operation(unary_op!(I64Extend32S), UntypedValue::i64_extend32_s)
    }

    /// Translate a Wasm `i32.truncate_sat_f32` instruction.
    pub fn translate_i32_trunc_sat_f32_s(&mut self) -> Result<(), TranslationError> {
        self.translate_conversion(
            unary_op!(I32TruncSatF32S),
            UntypedValue::i32_trunc_sat_f32_s,
        )
    }

    /// Translate a Wasm `u32.truncate_sat_f32` instruction.
    pub fn translate_i32_trunc_sat_f32_u(&mut self) -> Result<(), TranslationError> {
        self.translate_conversion(
            unary_op!(I32TruncSatF32U),
            UntypedValue::i32_trunc_sat_f32_u,
        )
    }

    /// Translate a Wasm `i32.truncate_sat_f64` instruction.
    pub fn translate_i32_trunc_sat_f64_s(&mut self) -> Result<(), TranslationError> {
        self.translate_conversion(
            unary_op!(I32TruncSatF64S),
            UntypedValue::i32_trunc_sat_f64_s,
        )
    }

    /// Translate a Wasm `u32.truncate_sat_f64` instruction.
    pub fn translate_i32_trunc_sat_f64_u(&mut self) -> Result<(), TranslationError> {
        self.translate_conversion(
            unary_op!(I32TruncSatF64U),
            UntypedValue::i32_trunc_sat_f64_u,
        )
    }

    /// Translate a Wasm `i64.truncate_sat_f32` instruction.
    pub fn translate_i64_trunc_sat_f32_s(&mut self) -> Result<(), TranslationError> {
        self.translate_conversion(
            unary_op!(I64TruncSatF32S),
            UntypedValue::i64_trunc_sat_f32_s,
        )
    }

    /// Translate a Wasm `u64.truncate_sat_f32` instruction.
    pub fn translate_i64_trunc_sat_f32_u(&mut self) -> Result<(), TranslationError> {
        self.translate_conversion(
            unary_op!(I64TruncSatF32U),
            UntypedValue::i64_trunc_sat_f32_u,
        )
    }

    /// Translate a Wasm `i64.truncate_sat_f64` instruction.
    pub fn translate_i64_trunc_sat_f64_s(&mut self) -> Result<(), TranslationError> {
        self.translate_conversion(
            unary_op!(I64TruncSatF64S),
            UntypedValue::i64_trunc_sat_f64_s,
        )
    }

    /// Translate a Wasm `u64.truncate_sat_f64` instruction.
    pub fn translate_i64_trunc_sat_f64_u(&mut self) -> Result<(), TranslationError> {
        self.translate_conversion(
            unary_op!(I64TruncSatF64U),
            UntypedValue::i64_trunc_sat_f64_u,
        )
    }
}<|MERGE_RESOLUTION|>--- conflicted
+++ resolved
@@ -181,30 +181,7 @@
     allocations: &'alloc mut FunctionBuilderAllocations,
 }
 
-<<<<<<< HEAD
 impl<'alloc, 'parser> Deref for FunctionBuilder<'alloc, 'parser> {
-=======
-/// Reusable allocations of a [`FuncBuilder`].
-#[derive(Debug, Default)]
-pub struct FunctionBuilderAllocations {
-    /// The control flow frame stack that represents the Wasm control flow.
-    control_frames: ControlFlowStack,
-    /// The emulated value stack.
-    value_stack: ValueStack,
-    /// The instruction builder.
-    ///
-    /// # Note
-    ///
-    /// Allows to incrementally construct the instruction of a function.
-    inst_builder: InstructionsBuilder,
-    /// Stores and resolves local variable types.
-    locals: LocalsRegistry,
-    /// Buffer for translating `br_table`.
-    br_table_branches: Vec<Instruction>,
-}
-
-impl<'alloc, 'parser> Deref for FuncBuilder<'alloc, 'parser> {
->>>>>>> 8fd6464b
     type Target = FunctionBuilderAllocations;
 
     #[inline]
@@ -234,6 +211,8 @@
     ///
     /// Allows to incrementally construct the instruction of a function.
     inst_builder: InstructionsBuilder,
+    /// Buffer for translating `br_table`.
+    br_table_branches: Vec<IrInstruction>,
 }
 
 impl FunctionBuilderAllocations {
@@ -243,11 +222,7 @@
         self.providers.reset();
         self.provider_slices.reset();
         self.inst_builder.reset();
-<<<<<<< HEAD
-=======
-        self.locals.reset();
         self.br_table_branches.clear();
->>>>>>> 8fd6464b
     }
 }
 
@@ -1022,22 +997,22 @@
                 })
                 .map(RelativeDepth::from_u32);
 
-<<<<<<< HEAD
             let case = builder.providers.pop();
             match case {
                 IrProvider::Register(case) => {
-                    let branches = targets
-                        .into_iter()
-                        .map(|depth| make_branch(builder, depth))
-                        .collect::<Vec<_>>();
+                    builder.br_table_branches.clear();
+                    for depth in targets {
+                        let branch = make_branch(builder, depth);
+                        builder.br_table_branches.push(branch);
+                    }
                     // We do not include the default target in `len_branches`.
-                    let len_non_default_targets = branches.len();
+                    let len_non_default_targets = builder.br_table_branches.len();
                     let default_branch = make_branch(builder, default);
                     // Note: We include the default branch in this amount.
                     let len_targets = len_non_default_targets + 1;
                     builder.push_instr(Instruction::BrTable { case, len_targets });
-                    for branch in branches {
-                        builder.push_instr(branch);
+                    for branch in builder.allocations.br_table_branches.drain(..) {
+                        builder.allocations.inst_builder.push_inst(branch);
                     }
                     builder.push_instr(default_branch);
                 }
@@ -1053,25 +1028,6 @@
                         .unwrap_or_else(|| make_branch(builder, default));
                     builder.push_instr(case);
                 }
-=======
-            let case = builder.value_stack.pop1();
-            debug_assert_eq!(case, ValueType::I32);
-
-            builder.br_table_branches.clear();
-            for (n, depth) in targets.into_iter().enumerate() {
-                let relative_depth = compute_inst(builder, n, depth)?;
-                builder.br_table_branches.push(relative_depth);
-            }
-
-            // We include the default target in `len_branches`.
-            let len_branches = builder.br_table_branches.len();
-            let default_branch = compute_inst(builder, len_branches, default)?;
-            builder.inst_builder.push_inst(Instruction::BrTable {
-                len_targets: len_branches + 1,
-            });
-            for branch in builder.allocations.br_table_branches.drain(..) {
-                builder.allocations.inst_builder.push_inst(branch);
->>>>>>> 8fd6464b
             }
             builder.reachable = false;
             Ok(())
