use super::{providers::StackCheckpoint, IrRegisterSlice, LabelRef};
use crate::module::BlockType;

/// A Wasm `block` control flow frame.
#[derive(Debug, Copy, Clone)]
pub struct BlockControlFrame {
    /// The registers holding the results of the [`BlockControlFrame`].
    results: IrRegisterSlice,
    /// Label representing the end of the [`BlockControlFrame`].
    end_label: LabelRef,
    /// The type of the [`BlockControlFrame`].
    block_type: BlockType,
    /// The value stack height upon entering the [`BlockControlFrame`].
    stack_height: u32,
}

impl BlockControlFrame {
    /// Creates a new [`BlockControlFrame`].
    pub fn new(
        results: IrRegisterSlice,
        block_type: BlockType,
        end_label: LabelRef,
        stack_height: u32,
    ) -> Self {
        Self {
            results,
            block_type,
            end_label,
            stack_height,
        }
    }

    /// Returns the [`IrRegisterSlice`] to put the results of the [`BlockControlFrame`].
    ///
    /// # Note
    ///
    /// This is used when branching to this [`BlockControlFrame`].
    pub fn branch_results(&self) -> IrRegisterSlice {
        self.results
    }

    /// Returns the [`IrRegisterSlice`] to put the results of the [`BlockControlFrame`].
    ///
    /// # Note
    ///
    /// This is used when ending this [`BlockControlFrame`].
    pub fn end_results(&self) -> IrRegisterSlice {
        self.results
    }

    /// Returns the label for the branch destination of the [`BlockControlFrame`].
    ///
    /// # Note
    ///
    /// Branches to [`BlockControlFrame`] jump to the end of the frame.
    pub fn branch_destination(&self) -> LabelRef {
        self.end_label
    }

    /// Returns the label to the end of the [`BlockControlFrame`].
    pub fn end_label(&self) -> LabelRef {
        self.end_label
    }

    /// Returns the value stack height upon entering the [`BlockControlFrame`].
    pub fn stack_height(&self) -> u32 {
        self.stack_height
    }

    /// Returns the [`BlockType`] of the [`BlockControlFrame`].
    pub fn block_type(&self) -> BlockType {
        self.block_type
    }
}

/// A Wasm `loop` control flow frame.
#[derive(Debug, Copy, Clone)]
pub struct LoopControlFrame {
    /// The registers holding the results of the [`LoopControlFrame`].
    branch_results: IrRegisterSlice,
    /// The registers holding the results of the [`LoopControlFrame`].
    end_results: IrRegisterSlice,
    /// Label representing the head of the [`LoopControlFrame`].
    head_label: LabelRef,
    /// The type of the [`LoopControlFrame`].
    block_type: BlockType,
    /// The value stack height upon entering the [`LoopControlFrame`].
    stack_height: u32,
}

impl LoopControlFrame {
    /// Creates a new [`LoopControlFrame`].
    pub fn new(
        branch_results: IrRegisterSlice,
        end_results: IrRegisterSlice,
        block_type: BlockType,
        head_label: LabelRef,
        stack_height: u32,
    ) -> Self {
        Self {
            branch_results,
            end_results,
            block_type,
            head_label,
            stack_height,
        }
    }

    /// Returns the [`IrRegisterSlice`] to put the results of the [`LoopControlFrame`].
    ///
    /// # Note
    ///
    /// This is used when branching to this [`LoopControlFrame`].
    pub fn branch_results(&self) -> IrRegisterSlice {
        self.branch_results
    }

    /// Returns the [`IrRegisterSlice`] to put the results of the [`LoopControlFrame`].
    ///
    /// # Note
    ///
    /// This is used when ending this [`LoopControlFrame`].
    pub fn end_results(&self) -> IrRegisterSlice {
        self.end_results
    }

    /// Returns the label for the branch destination of the [`LoopControlFrame`].
    ///
    /// # Note
    ///
    /// Branches to [`LoopControlFrame`] jump to the head of the loop.
    pub fn branch_destination(&self) -> LabelRef {
        self.head_label
    }

    /// Returns the value stack height upon entering the [`LoopControlFrame`].
    pub fn stack_height(&self) -> u32 {
        self.stack_height
    }

    /// Returns the [`BlockType`] of the [`LoopControlFrame`].
    pub fn block_type(&self) -> BlockType {
        self.block_type
    }
}

/// A Wasm `if` and `else` control flow frames.
#[derive(Debug, Copy, Clone)]
pub struct IfControlFrame {
    /// The registers holding the results of the [`IfControlFrame`].
    results: IrRegisterSlice,
    /// Label representing the end of the [`IfControlFrame`].
    end_label: LabelRef,
    /// The type of the [`IfControlFrame`].
    block_type: BlockType,
    /// The provider stack height upon entering the [`IfControlFrame`].
    stack_height: u32,
    /// The reachability of the `if` and its `then` and `else` blocks.
    pub reachability: IfReachability,
}

/// The reachability of the `if` control flow frame when both arms can be reached.
#[derive(Debug, Copy, Clone)]
pub struct IfReachabilityBoth {
    /// Label representing the optional `else` branch of the [`IfControlFrame`].
    else_label: LabelRef,
    /// End of `then` branch is reachable.
    ///
    /// # Note
    ///
    /// - This is `None` upon entering the `if` control flow frame.
    ///   Once the optional `else` case or the `end` of the `if` control
    ///   flow frame is reached this field will be computed.
    /// - This information is important to know how to continue after a
    ///   diverging `if` control flow frame.
    /// - An `end_of_else_is_reachable` field is not needed since it will
    ///   be easily computed once the translation reaches the end of the `if`.
    end_of_then_is_reachable: Option<bool>,
    /// The `if` checkpoint in the provider stack.
    ///
    /// # Note
    ///
    /// This is required in order to restore the stack when duplicating
    /// `if` block parameters to cover the `else` case efficiently.
    else_checkpoint: StackCheckpoint,
}

impl IfReachabilityBoth {
    /// Returns the `else` checkpoint in the provider stack.
    ///
    /// # Note
    ///
    /// This is required in order to restore the stack when duplicating
    /// `if` block parameters to cover the `else` case efficiently.
    pub fn else_checkpoint(&self) -> StackCheckpoint {
        self.else_checkpoint
    }

    /// Returns the label to the optional `else` of the [`IfControlFrame`].
    pub fn else_label(&self) -> LabelRef {
        self.else_label
    }

    /// Updates the reachability of the end of the `then` branch.
    ///
    /// # Note
    ///
    /// This is guaranteed to be called when visiting the `else` block
    /// of an `if` block. So after visiting the `else` block the
    /// `end_of_then_is_reachable` is always `Some(_)`.
    ///
    /// # Panics
    ///
    /// If this information has already been provided prior.
    pub fn update_end_of_then_reachability(&mut self, reachable: bool) {
        assert!(self.end_of_then_is_reachable.is_none());
        self.end_of_then_is_reachable = Some(reachable);
    }

    /// Returns `true` if the `else` block has been visited.
    pub fn visited_else(&self) -> bool {
        self.end_of_then_is_reachable.is_some()
    }
}

/// The reachability of the `if` control flow frame.
#[derive(Debug, Copy, Clone)]
pub enum IfReachability {
    /// Both, `then` and `else` blocks of the `if` are reachable.
    ///
    /// # Note
    ///
    /// This variant does not mean that necessarily both `then` and `else`
    /// blocks do exist and are non-empty. The `then` block might still be
    /// empty and the `then` block might still be missing.
    Both(IfReachabilityBoth),
    /// Only the `then` block of the `if` is reachable.
    ///
    /// # Note
    ///
    /// This case happens only in case the `if` has a `true` constant condition.
    OnlyThen,
    /// Only the `else` block of the `if` is reachable.
    ///
    /// # Note
    ///
    /// This case happens only in case the `if` has a `false` constant condition.
    OnlyElse,
}

impl IfReachability {
    pub fn both(else_label: LabelRef, else_checkpoint: StackCheckpoint) -> Self {
        Self::Both(IfReachabilityBoth {
            else_label,
            end_of_then_is_reachable: None,
            else_checkpoint,
        })
    }
}

impl IfControlFrame {
    /// Creates a new [`IfControlFrame`].
    pub fn new(
        results: IrRegisterSlice,
        block_type: BlockType,
        end_label: LabelRef,
        stack_height: u32,
        reachability: IfReachability,
    ) -> Self {
        if let IfReachability::Both(info) = reachability {
            assert_ne!(
                end_label, info.else_label,
                "end and else labels must be different"
            );
        }
        Self {
            results,
            block_type,
            end_label,
            stack_height,
            reachability,
        }
    }

    /// Returns the [`IrRegisterSlice`] to put the results of the [`IfControlFrame`].
    ///
    /// # Note
    ///
    /// This is used when branching to this [`IfControlFrame`].
    pub fn branch_results(&self) -> IrRegisterSlice {
        self.results
    }

    /// Returns the [`IrRegisterSlice`] to put the results of the [`IfControlFrame`].
    ///
    /// # Note
    ///
    /// This is used when ending this [`IfControlFrame`].
    pub fn end_results(&self) -> IrRegisterSlice {
        self.results
    }

    /// Returns the label for the branch destination of the [`IfControlFrame`].
    ///
    /// # Note
    ///
    /// Branches to [`IfControlFrame`] jump to the end of the if and else frame.
    pub fn branch_destination(&self) -> LabelRef {
        self.end_label
    }

    /// Returns the label to the end of the [`IfControlFrame`].
    pub fn end_label(&self) -> LabelRef {
        self.end_label
    }

    /// Returns the label to the optional `else` block of the [`IfControlFrame`].
    pub fn else_label(&self) -> Option<LabelRef> {
        if let IfReachability::Both(info) = self.reachability {
            return Some(info.else_label);
        }
        None
    }

    /// Returns the value stack height upon entering the [`IfControlFrame`].
    pub fn stack_height(&self) -> u32 {
        self.stack_height
    }

    /// Returns the [`BlockType`] of the [`IfControlFrame`].
    pub fn block_type(&self) -> BlockType {
        self.block_type
    }

    /// Updates the reachability of the end of the `then` branch.
    ///
    /// # Note
    ///
    /// This is guaranteed to be called when visiting the `else` block
    /// of an `if` block. So after visiting the `else` block the
    /// `end_of_then_is_reachable` is always `Some(_)`.
    ///
    /// # Panics
    ///
    /// If this information has already been provided prior.
    pub fn update_end_of_then_reachability(&mut self, reachable: bool) {
        if let IfReachability::Both(info) = &mut self.reachability {
            info.update_end_of_then_reachability(reachable)
        }
    }

    /// Returns `true` if the `else` block has been visited.
    pub fn visited_else(&self) -> bool {
        match self.reachability {
            IfReachability::Both(info) => info.visited_else(),
            IfReachability::OnlyThen | IfReachability::OnlyElse => true,
        }
    }

    /// Returns `true` if the `then` block is known to be reachable.
    pub fn is_then_reachable(&self) -> bool {
        matches!(
            self.reachability,
            IfReachability::Both(_) | IfReachability::OnlyThen
        )
    }

    /// Returns `true` if the `else` block is known to be reachable.
    pub fn is_else_reachable(&self) -> bool {
        matches!(
            self.reachability,
            IfReachability::Both(_) | IfReachability::OnlyElse
        )
    }
}

/// An unreachable control flow frame of any kind.
#[derive(Debug, Copy, Clone)]
pub struct UnreachableControlFrame {
    /// The non-SSA input and output types of the unreachable control frame.
    pub block_type: BlockType,
    /// The kind of the unreachable control flow frame.
    pub kind: ControlFrameKind,
}

/// The kind of a control flow frame.
#[derive(Debug, Copy, Clone)]
pub enum ControlFrameKind {
    /// A basic `block` control flow frame.
    Block,
    /// A `loop` control flow frame.
    Loop,
    /// An `if` and `else` block control flow frame.
    If,
}

impl UnreachableControlFrame {
    /// Creates a new [`UnreachableControlFrame`] with the given type and kind.
    pub fn new(kind: ControlFrameKind, block_type: BlockType) -> Self {
        Self { kind, block_type }
    }

    /// Returns the [`ControlFrameKind`] of the [`UnreachableControlFrame`].
    pub fn kind(&self) -> ControlFrameKind {
        self.kind
    }

    /// Returns the [`BlockType`] of the [`IfControlFrame`].
    pub fn block_type(&self) -> BlockType {
        self.block_type
    }
}

/// A control flow frame.
#[derive(Debug, Copy, Clone)]
pub enum ControlFrame {
    /// Basic block control frame.
    Block(BlockControlFrame),
    /// Loop control frame.
    Loop(LoopControlFrame),
    /// If and else control frame.
    If(IfControlFrame),
    /// An unreachable control frame.
    Unreachable(UnreachableControlFrame),
}

impl From<BlockControlFrame> for ControlFrame {
    fn from(frame: BlockControlFrame) -> Self {
        Self::Block(frame)
    }
}

impl From<LoopControlFrame> for ControlFrame {
    fn from(frame: LoopControlFrame) -> Self {
        Self::Loop(frame)
    }
}

impl From<IfControlFrame> for ControlFrame {
    fn from(frame: IfControlFrame) -> Self {
        Self::If(frame)
    }
}

impl From<UnreachableControlFrame> for ControlFrame {
    fn from(frame: UnreachableControlFrame) -> Self {
        Self::Unreachable(frame)
    }
}

impl ControlFrame {
    /// Returns the label for the branch destination of the [`ControlFrame`].
    pub fn branch_destination(&self) -> LabelRef {
        match self {
            Self::Block(frame) => frame.branch_destination(),
            Self::Loop(frame) => frame.branch_destination(),
            Self::If(frame) => frame.branch_destination(),
            Self::Unreachable(frame) => panic!(
                "tried to get `branch_destination` for an unreachable control frame: {:?}",
                frame,
            ),
        }
    }

    /// Returns the value stack height upon entering the control flow frame.
    pub fn stack_height(&self) -> Option<u32> {
        match self {
            Self::Block(frame) => Some(frame.stack_height()),
            Self::Loop(frame) => Some(frame.stack_height()),
            Self::If(frame) => Some(frame.stack_height()),
<<<<<<< HEAD
            Self::Unreachable(_) => None,
=======
            Self::Unreachable(_frame) => None,
>>>>>>> b5029d16
        }
    }

    /// Returns the [`BlockType`] of the control flow frame.
    pub fn block_type(&self) -> BlockType {
        match self {
            Self::Block(frame) => frame.block_type(),
            Self::Loop(frame) => frame.block_type(),
            Self::If(frame) => frame.block_type(),
            Self::Unreachable(frame) => frame.block_type(),
        }
    }

    /// Returns the [`IrRegisterSlice`] for where to put
    /// the results of the control flow frame after a `branch` to it.
    pub fn branch_results(&self) -> IrRegisterSlice {
        match self {
            ControlFrame::Block(frame) => frame.branch_results(),
            ControlFrame::Loop(frame) => frame.branch_results(),
            ControlFrame::If(frame) => frame.branch_results(),
            ControlFrame::Unreachable(frame) => panic!(
                "tried to get `branch_results` for an unreachable control frame: {:?}",
                frame
            ),
        }
    }
}<|MERGE_RESOLUTION|>--- conflicted
+++ resolved
@@ -468,11 +468,7 @@
             Self::Block(frame) => Some(frame.stack_height()),
             Self::Loop(frame) => Some(frame.stack_height()),
             Self::If(frame) => Some(frame.stack_height()),
-<<<<<<< HEAD
-            Self::Unreachable(_) => None,
-=======
             Self::Unreachable(_frame) => None,
->>>>>>> b5029d16
         }
     }
 
